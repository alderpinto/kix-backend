--- conflicted
+++ resolved
@@ -233,7 +233,6 @@
                 <Item Key="UserGet.InvalidUserID">400</Item>
                 <Item Key="UserGet.InalidUserType">400</Item>
                 <Item Key="UserUpdate.LoginExists">409</Item>                
-<<<<<<< HEAD
                 <Item Key="TicketTypeCreate.TicketTypeExists">409</Item>
                 <Item Key="TicketTypeCreate.UnableToCreate">409</Item>
                 <Item Key="TicketTypeGet.InvalidTypeID">400</Item>
@@ -246,11 +245,6 @@
                 <Item Key="TicketStateGet.NotTicketTypeData">400</Item>
                 <Item Key="TicketStateUpdate.TypeExists">400</Item>
                 <Item Key="TicketStateDelete.TicketExists">409</Item>                                
-=======
-                <Item Key="TicketTypeCreate.TypeExists">409</Item>
-                <Item Key="TicketTypeUpdate.TypeExists">400</Item>
-                <Item Key="TicketTypeDelete.TicketExists">409</Item>                                
->>>>>>> 7eb09add
                 <Item Key="Validator.InternalError">500</Item>
                 <Item Key="Validator.UnknownAttribute">500</Item>
                 <Item Key="Validator.Failed">400</Item>
