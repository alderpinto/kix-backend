--- conflicted
+++ resolved
@@ -239,7 +239,6 @@
                 <Item Key="TicketTypeGet.NotTicketTypeData">400</Item>
                 <Item Key="TicketTypeUpdate.TypeExists">400</Item>
                 <Item Key="TicketStateDelete.TicketExists">409</Item>
-<<<<<<< HEAD
                 <Item Key="TicketStateCreate.TicketStateExists">409</Item>
                 <Item Key="TicketStateCreate.UnableToCreate">409</Item>
                 <Item Key="TicketStateGet.InvalidStateID">400</Item>
@@ -253,14 +252,6 @@
                 <Item Key="PriorityGet.NotPriorityData">400</Item>
                 <Item Key="PriorityUpdate.PriorityExists">400</Item>
                 <Item Key="PriorityDelete.TicketExists">409</Item>                                                                        
-=======
-                <Item Key="TicketStateCreate.TicketTypeExists">409</Item>
-                <Item Key="TicketStateCreate.UnableToCreate">409</Item>
-                <Item Key="TicketStateGet.InvalidTypeID">400</Item>
-                <Item Key="TicketStateGet.NotTicketTypeData">400</Item>
-                <Item Key="TicketStateUpdate.TypeExists">400</Item>
-                <Item Key="TicketStateDelete.TicketExists">409</Item>                                
->>>>>>> 95628978
                 <Item Key="Validator.InternalError">500</Item>
                 <Item Key="Validator.UnknownAttribute">500</Item>
                 <Item Key="Validator.Failed">400</Item>
