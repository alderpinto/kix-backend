--- conflicted
+++ resolved
@@ -228,11 +228,7 @@
                 <Item Key="Module">TypeValidator</Item>
                 <Item Key="Validates">Type,TypeID</Item>
                 <Item Key="ConsiderOperationRegEx"></Item>
-<<<<<<< HEAD
-                <Item Key="IgnoreOperationRegEx">(TicketTypeGet|TicketStateCreate|TicketStateUpdate|LinkCreate)</Item>
-=======
-                <Item Key="IgnoreOperationRegEx">(TicketTypeGet|TicketStateCreate|TicketStateUpdate|MailAccountCreate|MailAccountUpdate)</Item>
->>>>>>> b2f7bc13
+                <Item Key="IgnoreOperationRegEx">(TicketTypeGet|TicketStateCreate|TicketStateUpdate|LinkCreate|MailAccountCreate|MailAccountUpdate)</Item>
             </Hash>
         </Setting>
     </ConfigItem>
