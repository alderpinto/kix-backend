# --
# Copyright (C) 2006-2023 KIX Service Software GmbH, https://www.kixdesk.com
# --
# This software comes with ABSOLUTELY NO WARRANTY. For details, see
# the enclosed file LICENSE-GPL3 for license information (GPL3). If you
# did not receive this file, see https://www.gnu.org/licenses/gpl-3.0.txt.
# --

package Kernel::System::ObjectSearch::Database::Ticket::State;

use strict;
use warnings;

use Kernel::System::VariableCheck qw(:all);

use base qw(
    Kernel::System::ObjectSearch::Database::Common
);

our @ObjectDependencies = qw(
    Config
    Log
);

=head1 NAME

Kernel::System::ObjectSearch::Database::Ticket::State - attribute module for database object search

=head1 SYNOPSIS

=head1 PUBLIC INTERFACE

=over 4

=cut

=item GetSupportedAttributes()

defines the list of attributes this module is supporting

    my $AttributeList = $Object->GetSupportedAttributes();

    $Result = {
        Property => {
            IsSortable     => 0|1,
            IsSearchable => 0|1,
            Operators     => []
        },
    };

=cut

sub GetSupportedAttributes {
    my ( $Self, %Param ) = @_;

    $Self->{Supported} = {
        'StateID'     => {
            IsSearchable => 1,
            IsSortable   => 1,
            Operators    => ['EQ','IN','!IN','NE','LT','LTE','GT','GTE']
        },
<<<<<<< HEAD
        'State'     => {
=======
        'State'       => {
>>>>>>> 29ef5da7
            IsSearchable => 1,
            IsSortable   => 1,
            Operators    => ['EQ','IN','!IN','NE','LT','LTE','GT','GTE']
        },
        'StateType'   => {
            IsSearchable => 1,
            IsSortable   => 0,
            Operators    => ['EQ','IN','!IN','NE','LT','LTE','GT','GTE']
        },
        'StateTypeID' => {
            IsSearchable => 1,
            IsSortable   => 0,
            Operators    => ['EQ','IN','!IN','NE','LT','LTE','GT','GTE']
        },
    };

    return $Self->{Supported};
}


=item Search()

run this module and return the SQL extensions

    my $Result = $Object->Search(
        Search => {}
    );

    $Result = {
        SQLWhere   => [ ],
    };

=cut

sub Search {
    my ( $Self, %Param ) = @_;

    # check params
    if ( !$Param{Search} ) {
        $Kernel::OM->Get('Log')->Log(
            Priority => 'error',
            Message  => "Need Search!",
        );
        return;
    }

    my $Operator = $Param{Search}->{Operator};
    my $Value    = $Param{Search}->{Value};
    my @StateIDs;

    # special handling for StateType
    if ( $Param{Search}->{Field} eq 'StateType' ) {

        # get all StateIDs for the given StateTypes
        my @StateTypes = ( $Value );
        if ( IsArrayRefWithData($Value) ) {
            @StateTypes = @{$Value};
        }

        foreach my $StateType ( @StateTypes ) {

            if ( $StateType eq 'Open' ) {
                # get all viewable states
                my @ViewableStateIDs = $Kernel::OM->Get('State')->StateGetStatesByType(
                    Type   => 'Viewable',
                    Result => 'ID',
                );
                push(@StateIDs, @ViewableStateIDs);
            }
            elsif ( $StateType eq 'Closed' ) {
                # get all non-viewable states
                my %AllStateIDs = $Kernel::OM->Get('State')->StateList(
                    UserID => 1,
                );
                my %ViewableStateIDs = $Kernel::OM->Get('State')->StateGetStatesByType(
                    Type   => 'Viewable',
                    Result => 'HASH',
                );
                foreach my $StateID ( sort keys %AllStateIDs ) {
                    next if $ViewableStateIDs{$StateID};
                    push(@StateIDs, $StateID);
                }
            }
            else {
                my @StateTypeStateIDs = $Kernel::OM->Get('State')->StateGetStatesByType(
                    StateType => $StateType,
                    Result    => 'ID',
                );
                if ( !@StateTypeStateIDs ) {
                    $Kernel::OM->Get('Log')->Log(
                        Priority => 'error',
                        Message  => "No states found for StateType $StateType!",
                    );
                } else {
                    push(@StateIDs, @StateTypeStateIDs);
                }
            }
        }

        if (!@StateIDs) {
            # we need to restrict to something
            push(@StateIDs, -1);
        }

        # we have to do an IN seasrch in this case
        $Operator = 'IN';
    }
    elsif ( $Param{Search}->{Field} eq 'StateTypeID' ) {

        # get all StateIDs for the given StateTypeIDs
        my @StateTypeIDs = ( $Value );
        if ( IsArrayRefWithData($Value) ) {
            @StateTypeIDs = @{$Value};
        }

        foreach my $StateTypeID ( @StateTypeIDs ) {
            my $StateType = $Kernel::OM->Get('State')->StateTypeLookup(
                StateTypeID => $StateTypeID,
            );
            if ( !$StateType ) {
                $Kernel::OM->Get('Log')->Log(
                    Priority => 'error',
                    Message  => "No StateType with ID $StateTypeID!",
                );
                return;
            }
            my @StateTypeStateIDs = $Kernel::OM->Get('State')->StateGetStatesByType(
                StateType => $StateType,
                Result    => 'ID',
            );

            push(@StateIDs, @StateTypeStateIDs);
        }

        if (!@StateIDs) {
            # we need to restrict to something
            push(@StateIDs, -1);
        }

        # we have to do an IN seasrch in this case
        $Operator = 'IN';
    }
    elsif ( $Param{Search}->{Field} eq 'State' ) {
        my @StateList = ( $Param{Search}->{Value} );
        if ( IsArrayRefWithData($Param{Search}->{Value}) ) {
            @StateList = @{$Param{Search}->{Value}}
        }
        foreach my $State ( @StateList ) {
            my $StateID = $Kernel::OM->Get('State')->StateLookup(
                State => $State,
            );
            if ( !$StateID ) {
                $Kernel::OM->Get('Log')->Log(
                    Priority => 'error',
                    Message  => "Unknown state $State!",
                );
                return;
            }

            push( @StateIDs, $StateID );
        }
    }
    else {
        @StateIDs = ( $Param{Search}->{Value} );
        if ( IsArrayRefWithData($Param{Search}->{Value}) ) {
            @StateIDs = @{$Param{Search}->{Value}}
        }
    }

    my @SQLWhere;
    my @Where = $Self->GetOperation(
        Operator  => $Operator,
        Column    => 'st.ticket_state_id',
        Value     => \@StateIDs,
        Type      => 'NUMERIC',
        Supported => $Self->{Supported}->{$Param{Search}->{Field}}->{Operators}
    );

    return if !@Where;

    push( @SQLWhere, @Where);

    return {
        SQLWhere => \@SQLWhere,
    };
}

=item Sort()

run this module and return the SQL extensions

    my $Result = $Object->Sort(
        Attribute => '...'      # required
    );

    $Result = {
        SQLAttrs   => [ ],          # optional
        SQLOrderBy => [ ]           # optional
    };

=cut

sub Sort {
    my ( $Self, %Param ) = @_;

    # map search attributes to table attributes
    my %AttributeMapping = (
        State    => 'COALESCE(tl.value, ts.name) AS TranslateState',
        StateID  => 'st.ticket_state_id',
    );

    my %OrderMapping = (
        State    => 'TranslateState',
        StateID  => 'st.ticket_state_id',
    );

    my %Join;
    if ( $Param{Attribute} eq 'State' ) {
        $Join{SQLJoin} = [
            'INNER JOIN ticket_state ts ON ts.id = st.ticket_state_id',
	        'LEFT OUTER JOIN translation_pattern tlp ON tlp.value = ts.name',
            "LEFT OUTER JOIN translation_language tl ON tl.pattern_id = tlp.id AND tl.language = '$Param{Language}'"
        ];
    }
    return {
        SQLAttrs => [
            $AttributeMapping{$Param{Attribute}}
        ],
        SQLOrderBy => [
            $OrderMapping{$Param{Attribute}}
        ],
        %Join
    };
}

1;


=back

=head1 TERMS AND CONDITIONS

This software is part of the KIX project
(L<https://www.kixdesk.com/>).

This software comes with ABSOLUTELY NO WARRANTY. For details, see the enclosed file
LICENSE-GPL3 for license information (GPL3). If you did not receive this file, see

<https://www.gnu.org/licenses/gpl-3.0.txt>.

=cut<|MERGE_RESOLUTION|>--- conflicted
+++ resolved
@@ -59,11 +59,7 @@
             IsSortable   => 1,
             Operators    => ['EQ','IN','!IN','NE','LT','LTE','GT','GTE']
         },
-<<<<<<< HEAD
-        'State'     => {
-=======
         'State'       => {
->>>>>>> 29ef5da7
             IsSearchable => 1,
             IsSortable   => 1,
             Operators    => ['EQ','IN','!IN','NE','LT','LTE','GT','GTE']
