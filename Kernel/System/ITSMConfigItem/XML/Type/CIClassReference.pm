--- conflicted
+++ resolved
@@ -63,15 +63,11 @@
 sub ValueLookup {
     my ( $Self, %Param ) = @_;
 
-<<<<<<< HEAD
-    return q{} if !$Param{Value};
-=======
     # return empty string, when false value (undef, 0, empty string) is given
     return '' if ( !$Param{Value} );
 
     # return given value, if given value is not a number
     return $Param{Value} if ( $Param{Value} =~ /\D/ );
->>>>>>> 5dd93ab1
 
     # get current version of given config item
     my $CIVersionDataRef = $Kernel::OM->Get('ITSMConfigItem')->VersionGet(
@@ -152,23 +148,7 @@
     my ( $Self, %Param ) = @_;
 
     return if !defined $Param{Value};
-<<<<<<< HEAD
-
-    # empty value?
-    return q{} if !$Param{Value};
-
-    # lookup CI number for given CI ID
-    my $CIRef = $Self->{ConfigItemObject}->ConfigItemGet(
-        ConfigItemID => $Param{Value},
-    );
-    if ( $CIRef && ref $CIRef eq 'HASH' && $CIRef->{Number} ) {
-        return $CIRef->{Number};
-    }
-
-    return q{};
-=======
     return $Param{Value};
->>>>>>> 5dd93ab1
 }
 
 =item ExportValuePrepare()
@@ -187,12 +167,6 @@
     # return undefined value if given value is undefined
     return if !defined $Param{Value};
 
-<<<<<<< HEAD
-    # empty value?
-    return q{} if !$Param{Value};
-
-    my $SearchAttr = $Param{Item}->{Input}->{ReferencedCIClassReferenceAttributeKey} || q{};
-=======
     # return empty string if given value is false (empty string, or 0)
     return '' if !$Param{Value};
 
@@ -200,7 +174,6 @@
     return '' if ( $Param{Value} =~ /\D/ );
 
     my $SearchAttr = $Param{Item}->{Input}->{ReferencedCIClassReferenceAttributeKey} || '';
->>>>>>> 5dd93ab1
 
     # check if special attribut should be used for export
     if ($SearchAttr) {
@@ -211,31 +184,9 @@
             Silent       => 1,
         );
 
-<<<<<<< HEAD
-        if ( $VersionData && ref $VersionData eq 'HASH' ) {
-
-            # get ConfigItem class ID
-            my $ReferencedCIClassID = q{};
-            if (
-                $Param{Item}
-                && ref( $Param{Item} ) eq 'HASH'
-                && $Param{Item}->{Input}
-                && ref( $Param{Item}->{Input} ) eq 'HASH'
-                && $Param{Item}->{Input}->{ReferencedCIClassName}
-                )
-            {
-                my $ItemDataRef = $Self->{GeneralCatalogObject}->ItemGet(
-                    Class => 'ITSM::ConfigItem::Class',
-                    Name => $Param{Item}->{Input}->{ReferencedCIClassName} || q{},
-                );
-                if ( $ItemDataRef && ref($ItemDataRef) eq 'HASH' && $ItemDataRef->{ItemID} ) {
-                    $ReferencedCIClassID = $ItemDataRef->{ItemID} || q{};
-                }
-=======
         if ( ref( $VersionData ) eq 'HASH' ) {
             # return name of referenced asset if ReferencedCIClassReferenceAttributeKey is 'Name'
             return $VersionData->{Name} if ( $SearchAttr eq 'Name' );
->>>>>>> 5dd93ab1
 
             # get current definition of the asset class
             my $XMLDefinition = $Kernel::OM->Get('ITSMConfigItem')->DefinitionGet(
@@ -264,11 +215,7 @@
         ConfigItemID => $Param{Value},
     );
 
-<<<<<<< HEAD
-    return q{};
-=======
     return $ConfigItemNumber || '';
->>>>>>> 5dd93ab1
 }
 
 =item ImportSearchValuePrepare()
@@ -287,13 +234,8 @@
     # return undefined value if given value is undefined
     return if !defined $Param{Value};
 
-<<<<<<< HEAD
-    # empty value?
-    return q{} if !$Param{Value};
-=======
     # return empty string if given value is false (empty string, or 0)
     return '' if !$Param{Value};
->>>>>>> 5dd93ab1
 
     my $SearchAttr    = $Param{Item}->{Input}->{ReferencedCIClassReferenceAttributeKey} || '';
     my $SearchClasses = $Param{Item}->{Input}->{ReferencedCIClassName} || '';
@@ -423,9 +365,6 @@
         return $Param{Value} if ( $ConfigItemNumber );
     }
 
-<<<<<<< HEAD
-    return q{};
-=======
     # check if given value is name of an asset in relevant classes
     if (
         $SearchClasses
@@ -484,7 +423,6 @@
     }
 
     return;
->>>>>>> 5dd93ab1
 }
 
 =item ImportValuePrepare()
@@ -503,42 +441,6 @@
     # return undefined value if given value is undefined
     return if !defined $Param{Value};
 
-<<<<<<< HEAD
-    # empty value?
-    return q{} if !$Param{Value};
-
-    my $SearchAttr = $Param{Item}->{Input}->{ReferencedCIClassReferenceAttributeKey} || q{};
-
-    # make CI-Number out of given value
-    if ($SearchAttr) {
-
-        # get ConfigItem class ID
-        my $ReferencedCIClassID = q{};
-        if (
-            $Param{Item}
-            && ref( $Param{Item} ) eq 'HASH'
-            && $Param{Item}->{Input}
-            && ref( $Param{Item}->{Input} ) eq 'HASH'
-            && $Param{Item}->{Input}->{ReferencedCIClassName}
-        ) {
-            my $ItemDataRef = $Self->{GeneralCatalogObject}->ItemGet(
-                Class => 'ITSM::ConfigItem::Class',
-                Name => $Param{Item}->{Input}->{ReferencedCIClassName} || q{},
-            );
-            if (
-                $ItemDataRef
-                && ref($ItemDataRef) eq 'HASH'
-                && $ItemDataRef->{ItemID}
-            ) {
-                $ReferencedCIClassID = $ItemDataRef->{ItemID} || q{};
-            }
-
-            # prepare search params
-            my @SearchParams;
-            my %SearchData   = ();
-
-            $SearchData{$SearchAttr} = $Param{Value};
-=======
     # return empty string if given value is false (empty string, or 0)
     return '' if !$Param{Value};
 
@@ -558,25 +460,17 @@
         else {
             @CIClassNames = ( $SearchClasses );
         }
->>>>>>> 5dd93ab1
 
         # process classes
         CLASS:
         for my $ClassName ( @CIClassNames ) {
             next CLASS if ( !$ClassName );
 
-<<<<<<< HEAD
-            $Self->_XMLSearchDataPrepare(
-                XMLDefinition => $XMLDefinition->{DefinitionRef},
-                What          => \@SearchParams,
-                SearchData    => \%SearchData,
-=======
             # get class id
             my $ItemDataRef = $Kernel::OM->Get('GeneralCatalog')->ItemGet(
                 Class  => 'ITSM::ConfigItem::Class',
                 Name   => $ClassName,
                 Silent => 1,
->>>>>>> 5dd93ab1
             );
             if (
                 ref($ItemDataRef) ne 'HASH'
@@ -597,33 +491,6 @@
                     OrderByDirection      => [ 'Up' ],
                 );
 
-<<<<<<< HEAD
-            push (
-                @SearchParams,
-                {
-                    Field    => 'ClassID',
-                    Operator => 'IN',
-                    Type     => 'NUMERIC',
-                    Value    => [$ReferencedCIClassID]
-                }
-            );
-
-            # search the config items
-            my @ConfigItemIDs = $Kernel::OM->Get('ObjectSearch')->Search(
-                ObjectType => 'ConfigItem',
-                Result     => 'ARRAY',
-                Search     => {
-                    AND => \@SearchParams
-                },
-                UserID     => 1,
-                UsertType  => 'Agent'
-            );
-
-            # get and return CofigItem ID
-            my $CIID = q{};
-            if ( @ConfigItemIDs ) {
-                $CIID = $ConfigItemIDs[0] || q{};
-=======
                 # return config item id if found
                 if (
                     ref( $ConfigItemIDs ) eq 'ARRAY'
@@ -672,7 +539,6 @@
                         return $ConfigItemIDs->[0];
                     }
                 }
->>>>>>> 5dd93ab1
             }
         }
     }
@@ -698,50 +564,6 @@
     );
     return $ConfigItemID if $ConfigItemID;
 
-<<<<<<< HEAD
-    # make CI-Number out of given Name...
-    my $ReferencedCIClassID = q{};
-    if (
-        $Param{Item}
-        && ref( $Param{Item} ) eq 'HASH'
-        && $Param{Item}->{Input}
-        && ref( $Param{Item}->{Input} ) eq 'HASH'
-        && $Param{Item}->{Input}->{ReferencedCIClassName}
-    ) {
-        my $RefClassName = $Param{Item}->{Input}->{ReferencedCIClassName};
-        my $ItemDataRef  = $Self->{GeneralCatalogObject}->ItemGet(
-            Class => 'ITSM::ConfigItem::Class',
-            Name => $Param{Item}->{Input}->{ReferencedCIClassName} || q{},
-        );
-        if ( $ItemDataRef && ref($ItemDataRef) eq 'HASH' && $ItemDataRef->{ItemID} ) {
-            $ReferencedCIClassID = $ItemDataRef->{ItemID} || q{};
-        }
-        my @ConfigItemIDs = $Kernel::OM->Get('ObjectSearch')->Search(
-            ObjectType => 'ConfigItem',
-            Result     => 'ARRAY',
-            Search     => {
-                AND => [
-                    {
-                        Field    => 'Name',
-                        Operator => 'EQ',
-                        Type     => 'STRING',
-                        Value    => $Param{Value}
-                    },
-                    {
-                        Field    => 'ClassID',
-                        Operator => 'IN',
-                        Type     => 'NUMERIC',
-                        Value    => [$ReferencedCIClassID]
-                    }
-                ]
-            },
-            UserID     => 1,
-            UsertType  => 'Agent'
-        );
-        my $CIID = q{};
-        if ( @ConfigItemIDs ) {
-            $CIID = $ConfigItemIDs[0] || q{};
-=======
     # if given value is an number, check if it is an ID
     if ( $Param{Value} !~ /\D/ ) {
         my $ConfigItemNumber = $Kernel::OM->Get('ITSMConfigItem')->ConfigItemLookup(
@@ -765,7 +587,6 @@
         }
         else {
             @CIClassNames = ( $SearchClasses );
->>>>>>> 5dd93ab1
         }
 
         # prepare class ids for search
@@ -807,11 +628,7 @@
         }
     }
 
-<<<<<<< HEAD
-    return q{};
-=======
     return;
->>>>>>> 5dd93ab1
 }
 
 sub _XMLSearchDataPrepare {
@@ -837,26 +654,6 @@
             $CombinedKey = $Item->{Key};
         }
 
-<<<<<<< HEAD
-        # create key
-        my $Key = $Param{Prefix} ? $Param{Prefix} . q{::} . $Item->{Key} : $Item->{Key};
-
-        if ( $Param{SearchData}->{$Key} ) {
-
-            # create search key
-            my $SearchKey = (!$Param{Prefix} ? 'CurrentVersion.Data.' : q{} ) . $Key;
-            $SearchKey =~ s/::/./gsm;
-
-            push (
-                @{ $Param{What} },
-                {
-                    Field    => $SearchKey,
-                    Operator => 'EQ',
-                    Type     => 'STRING',
-                    Value    => $Param{SearchData}->{$Key}
-                }
-            );
-=======
         # check for relevant search value
         if ( $Param{SearchData}->{ $Item->{Key} } ) {
             # prepare search key
@@ -870,7 +667,6 @@
 
             # push search hash to What parameter
             push( @{ $Param{What} }, $SearchHash );
->>>>>>> 5dd93ab1
         }
         next ITEM if( !$Item->{Sub} );
 
