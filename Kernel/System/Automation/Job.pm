--- conflicted
+++ resolved
@@ -1027,12 +1027,7 @@
     if ( $Warning ) {
         $StateID = 3        # finished with errors
     }
-<<<<<<< HEAD
-
-    $Kernel::OM->Get('Kernel::System::DB')->Do(
-=======
     $Kernel::OM->Get('DB')->Do(
->>>>>>> 1305e426
         SQL => 'UPDATE job_run SET end_time = current_timestamp, state_id = ? WHERE id = ?',
         Bind => [ \$StateID, \$RunID ],
     );
