# --
# Copyright (C) 2006-2021 c.a.p.e. IT GmbH, https://www.cape-it.de
# --
# This software comes with ABSOLUTELY NO WARRANTY. For details, see
# the enclosed file LICENSE-AGPL for license information (AGPL). If you
# did not receive this file, see https://www.gnu.org/licenses/agpl.txt.
# --

package Kernel::System::Automation::MacroAction::Ticket::Common;

use strict;
use warnings;

use utf8;

use Kernel::System::VariableCheck qw(:all);

use base qw(Kernel::System::Automation::MacroAction::Common);

our @ObjectDependencies = (
    'Config',
    'Encode',
    'Main',
    'Queue',
    'TemplateGenerator',
    'Ticket',
    'Log',
);

=item _CheckParams()

Check if all required parameters are given.

Example:
    my $Result = $Object->_CheckParams(
        TicketID => 123,
        Config   => {
            ...
        }
    );

=cut

sub _CheckParams {
    my ( $Self, %Param ) = @_;

    # check needed stuff
    for (qw(Config UserID)) {
        if ( !$Param{$_} ) {
            $Kernel::OM->Get('Log')->Log(
                Priority => 'error',
                Message  => "Need $_!",
            );
            return;
        }
    }

    return if !$Self->SUPER::_CheckParams(%Param);
<<<<<<< HEAD
    
    if ( $Param{TicketID} ) {
        my %Ticket = $Kernel::OM->Get('Ticket')->TicketGet(
            TicketID => $Param{TicketID},
=======

    my %Ticket = $Kernel::OM->Get('Ticket')->TicketGet(
        TicketID => $Param{TicketID},
    );

    if (!%Ticket) {
        $Kernel::OM->Get('Automation')->LogError(
            Referrer => $Self,
            Message  => "Couldn't update ticket $Param{TicketID} - ticket not found!",
            UserID   => $Param{UserID}
>>>>>>> 075b73d2
        );

        if (!%Ticket) {
            $Kernel::OM->Get('Automation')->LogError(
                Referrer => $Self,
                Message  => "Couldn't update ticket $Param{TicketID} - ticket not found!",
                UserID   => $Param{UserID}
            );
            return;
        }
    }

    if (ref $Param{Config} ne 'HASH') {
        $Kernel::OM->Get('Log')->Log(
            Priority => 'error',
            Message  => "Config is no object!",
        );
        return;
    }

    return 1;
}

sub _ConvertScalar2ArrayRef {
    my ( $Self, %Param ) = @_;

    # FIXME: check if correct
    # BPMX-capeIT
    #    my @Data = split /,/, $Param{Data};
    my @Data = split( '/,/,', $Param{Data} );

    # EO BPMX-capeIT

    # remove any possible heading and tailing white spaces
    for my $Item (@Data) {
        $Item =~ s{\A\s+}{};
        $Item =~ s{\s+\z}{};
    }

    return \@Data;
}

=item _ReplaceValuePlaceholder()

replaces palceholders

Example:
    my $Value = $Self->_ReplaceValuePlaceholder(
        Value     => $SomeValue,
        Richtext  => 0             # optional: 0 will be used if omitted
        Translate => 0             # optional: 0 will be used if omitted
        UserID    => 1             # optional: 1 will be used if omitted
        Data      => {}            # optional: {} will be used
    );

=cut

sub _ReplaceValuePlaceholder {
    my ( $Self, %Param ) = @_;

    return $Param{Value} if (!$Param{Value} || $Param{Value} !~ m/(<|&lt;)KIX_/);

    return $Kernel::OM->Get('TemplateGenerator')->ReplacePlaceHolder(
        Text      => $Param{Value},
        RichText  => $Param{Richtext} || 0,
        Translate => $Param{Translate} || 0,
        UserID    => $Param{UserID} || 1,
        Data      => $Param{Data} || {},
        TicketID  => $Self->{RootObjectID} || $Param{TicketID}
    );
}

1;

=back

=head1 TERMS AND CONDITIONS

This software is part of the KIX project
(L<https://www.kixdesk.com/>).

This software comes with ABSOLUTELY NO WARRANTY. For details, see the enclosed file
LICENSE-AGPL for license information (AGPL). If you did not receive this file, see

<https://www.gnu.org/licenses/agpl.txt>.

=cut<|MERGE_RESOLUTION|>--- conflicted
+++ resolved
@@ -56,23 +56,10 @@
     }
 
     return if !$Self->SUPER::_CheckParams(%Param);
-<<<<<<< HEAD
     
     if ( $Param{TicketID} ) {
         my %Ticket = $Kernel::OM->Get('Ticket')->TicketGet(
             TicketID => $Param{TicketID},
-=======
-
-    my %Ticket = $Kernel::OM->Get('Ticket')->TicketGet(
-        TicketID => $Param{TicketID},
-    );
-
-    if (!%Ticket) {
-        $Kernel::OM->Get('Automation')->LogError(
-            Referrer => $Self,
-            Message  => "Couldn't update ticket $Param{TicketID} - ticket not found!",
-            UserID   => $Param{UserID}
->>>>>>> 075b73d2
         );
 
         if (!%Ticket) {
