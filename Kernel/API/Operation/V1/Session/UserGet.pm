# --
# Copyright (C) 2006-2020 c.a.p.e. IT GmbH, https://www.cape-it.de
# --
# This software comes with ABSOLUTELY NO WARRANTY. For details, see
# the enclosed file LICENSE-GPL3 for license information (GPL3). If you
# did not receive this file, see https://www.gnu.org/licenses/gpl-3.0.txt.
# --

package Kernel::API::Operation::V1::Session::UserGet;

use strict;
use warnings;

use MIME::Base64;

use Kernel::System::VariableCheck qw(:all);

use base qw(
    Kernel::API::Operation::V1::Common
);

our $ObjectManagerDisabled = 1;

=head1 NAME

Kernel::API::Operation::V1::Session::UserGet - API User Get Operation backend

=head1 SYNOPSIS

=head1 PUBLIC INTERFACE

=over 4

=cut

=item new()

usually, you want to create an instance of this
by using Kernel::API::Operation::V1::Session::UserGet->new();

=cut

sub new {
    my ( $Type, %Param ) = @_;

    my $Self = {};
    bless( $Self, $Type );

    # check needed objects
    for my $Needed (qw( DebuggerObject WebserviceID )) {
        if ( !$Param{$Needed} ) {
            return $Self->_Error(
                Code    => 'Operation.InternalError',
                Message => "Got no $Needed!"
            );
        }

        $Self->{$Needed} = $Param{$Needed};
    }

    # get config for this screen
    $Self->{Config} = $Kernel::OM->Get('Config')->Get('API::Operation::V1::Session::UserGet');

    return $Self;
}

=item Run()

perform UserGet Operation. This function is able to return
one or more ticket entries in one call.

    my $Result = $OperationObject->Run(
        Data => {
        },
    );

    $Result = {
        Success      => 1,                                # 0 or 1
        Message => '',                               # In case of an error
        Data         => {
            User => {
                ...
            },
        },
    };

=cut

sub Run {
    my ( $Self, %Param ) = @_;

    # get the user data
    my %UserData;
<<<<<<< HEAD
    %UserData = $Kernel::OM->Get('Kernel::System::User')->GetUserData(
        UserID        => $Self->{Authorization}->{UserID},
        NoPreferences => 1
    );
=======
    if ( $Self->{Authorization}->{UserType} eq 'Agent' ) {
        %UserData = $Kernel::OM->Get('User')->GetUserData(
            UserID        => $Self->{Authorization}->{UserID},
            NoPreferences => 1
        );
    }
    elsif ( $Self->{Authorization}->{UserType} eq 'Customer' ) {
        %UserData = $Kernel::OM->Get('Contact')->ContactGet(
            ID            => $Self->{Authorization}->{UserID},
            NoPreferences => 1
        );
    }
>>>>>>> 1305e426

    if ( !IsHashRefWithData( \%UserData ) ) {

        return $Self->_Error(
            Code => 'Object.NotFound',
        );
    }

    # filter valid attributes
    if ( IsHashRefWithData( $Self->{Config}->{AttributeWhitelist} ) ) {
        foreach my $Attr ( sort keys %UserData ) {
            delete $UserData{$Attr} if !$Self->{Config}->{AttributeWhitelist}->{$Attr};
        }
    }

    # filter valid attributes
    if ( IsHashRefWithData( $Self->{Config}->{AttributeBlacklist} ) ) {
        foreach my $Attr ( sort keys %UserData ) {
            delete $UserData{$Attr} if $Self->{Config}->{AttributeBlacklist}->{$Attr};
        }
    }

    # include preferences if requested - we can't do that with our generic sub-resource include function, because we don't have a UserID in our request
    if ($Param{Data}->{include}->{Preferences}) {

        # get already prepared preferences data from UserPreferenceSearch operation
        my $Result = $Self->ExecOperation(
            OperationType => 'V1::Session::UserPreferenceSearch',
            Data          => {}
        );
        if (IsHashRefWithData($Result) && $Result->{Success}) {
            $UserData{Preferences} = $Result->{Data}->{UserPreference};
        }
    }

    # include tickets if requested
    if ($Param{Data}->{include}->{Tickets}) {
        my @TicketIDs;

        my $TicketFilter;
        if ($Param{Data}->{'Tickets.StateType'}) {
            $TicketFilter = {
                Field    => 'StateType',
                Operator => 'IN',
                Value    => [ split(/,/, $Param{Data}->{'Tickets.StateType'}) ],
            };
        }
        elsif ($Param{Data}->{'Tickets.StateID'}) {
            $TicketFilter = {
                Field    => 'StateID',
                Operator => 'IN',
                Value    => [ split(/,/, $Param{Data}->{'Tickets.StateID'}) ],
            };
        }

<<<<<<< HEAD
        # get tickets owned by user
        my $Tickets = $Self->_GetOwnedTickets(TicketFilter => $TicketFilter);
        $UserData{Tickets}->{Owned} = $Tickets->{All};
        $UserData{Tickets}->{OwnedAndUnseen} = $Tickets->{Unseen};

        # get tickets owned by user and locked
        $Tickets = $Self->_GetOwnedAndLockedTickets(TicketFilter => $TicketFilter);
        $UserData{Tickets}->{OwnedAndLocked} = $Tickets->{All};
        $UserData{Tickets}->{OwnedAndLockedAndUnseen} = $Tickets->{Unseen};

        # get tickets watched by user
        $Tickets = $Self->_GetWatchedTickets(TicketFilter => $TicketFilter);
        $UserData{Tickets}->{Watched} = $Tickets->{All};
        $UserData{Tickets}->{WatchedAndUnseen} = $Tickets->{Unseen};

        # force integer TicketIDs in response
        foreach my $Type (sort keys %{$UserData{Tickets}}) {
            my @TicketIDs = map {0 + $_} @{$UserData{Tickets}->{$Type}};
            $UserData{Tickets}->{$Type} = \@TicketIDs;
=======
        # include roleids if requested
        if ( $Param{Data}->{include}->{RoleIDs} ) {

            # get roles list
            my @RoleList = $Kernel::OM->Get('User')->RoleList(
                UserID => $Self->{Authorization}->{UserID},
            );
            my @RoleIDs;
            foreach my $RoleID ( sort @RoleList ) {
                push( @RoleIDs, 0 + $RoleID );    # enforce nummeric ID
            }
            $UserData{RoleIDs} = \@RoleIDs;
>>>>>>> 1305e426
        }

        # inform API caching about a new dependency
        $Self->AddCacheDependency(Type => 'Ticket');
        $Self->AddCacheDependency(Type => 'Watcher');
        $Self->AddCacheDependency(Type => 'Contact');
<<<<<<< HEAD
    }

    # include roleids if requested
    if ($Param{Data}->{include}->{RoleIDs}) {

        # get roles list
        my @RoleList = $Kernel::OM->Get('Kernel::System::User')->RoleList(
=======
        my %ContactData = $Kernel::OM->Get('Contact')->ContactGet(
>>>>>>> 1305e426
            UserID => $Self->{Authorization}->{UserID},
        );
        my @RoleIDs;
        foreach my $RoleID (sort @RoleList) {
            push(@RoleIDs, 0 + $RoleID); # enforce nummeric ID
        }
        $UserData{RoleIDs} = \@RoleIDs;
    }

    #FIXME: workaoround KIX2018-3308
    $Self->AddCacheDependency(Type => 'Contact');
    my %ContactData = $Kernel::OM->Get('Kernel::System::Contact')->ContactGet(
        UserID => $Self->{Authorization}->{UserID},
    );
    $UserData{UserFirstname} = %ContactData ? $ContactData{Firstname} : undef;
    $UserData{UserLastname} = %ContactData ? $ContactData{Lastname} : undef;
    $UserData{UserFullname} = %ContactData ? $ContactData{Fullname} : undef;
    $UserData{UserEmail} = %ContactData ? $ContactData{Email} : undef;
    ###########################################################
    $UserData{Contact} = (%ContactData) ? \%ContactData : undef;

    return $Self->_Success(
        User => \%UserData,
    );
}

sub _GetOwnedTickets {
    my ( $Self, %Param ) = @_;
    my %Tickets;

    my @Filter = (
        {
            Field    => 'OwnerID',
            Operator => 'EQ',
            Value    => $Self->{Authorization}->{UserID},
        }
    );

    if ( IsHashRefWithData($Param{TicketFilter}) ) {
        push(@Filter, $Param{TicketFilter});
    }

    # execute ticket search
    my @TicketIDs = $Kernel::OM->Get('Ticket')->TicketSearch(
        Search => {
            AND => \@Filter
        },
        UserID => $Self->{Authorization}->{UserID},
        Result => 'ARRAY',
    );
    $Tickets{All} = \@TicketIDs;


    @Filter = (
        {
            Field    => 'OwnerID',
            Operator => 'EQ',
            Value    => $Self->{Authorization}->{UserID},
        },
        {
            Field    => 'TicketFlag',
            Operator => 'EQ',
            Value    => [
                {
                    Flag   => 'Seen',
                    Value  => '1',
                    UserID => $Self->{Authorization}->{UserID},
                }
            ]
        }
    );

    if ( IsHashRefWithData($Param{TicketFilter}) ) {
        push(@Filter, $Param{TicketFilter});
    }

    # execute ticket search
    my @SeenTicketIDs = $Kernel::OM->Get('Ticket')->TicketSearch(
        Search => {
            AND => \@Filter
        },
        UserID => $Self->{Authorization}->{UserID},
        Result => 'ARRAY',
    );

    # extract all unseen tickets
    my @UnseenTicketIDs;
    foreach my $TicketID (@TicketIDs) {
        next if grep( /^$TicketID$/, @SeenTicketIDs );
        push( @UnseenTicketIDs, $TicketID );
    }
    $Tickets{Unseen} = \@UnseenTicketIDs;

    return \%Tickets;
}

sub _GetOwnedAndLockedTickets {
    my ( $Self, %Param ) = @_;
    my %Tickets;

    my @Filter = (
        {
            Field    => 'OwnerID',
            Operator => 'EQ',
            Value    => $Self->{Authorization}->{UserID},
        },
        {
            Field    => 'LockID',
            Operator => 'EQ',
            Value    => 2,
        }
    );

    if ( IsHashRefWithData($Param{TicketFilter}) ) {
        push(@Filter, $Param{TicketFilter});
    }

    # execute ticket search
    my @TicketIDs = $Kernel::OM->Get('Ticket')->TicketSearch(
        Search => {
            AND => \@Filter
        },
        UserID => $Self->{Authorization}->{UserID},
        Result => 'ARRAY',
    );
    $Tickets{All} = \@TicketIDs;

    @Filter = (
        {
            Field    => 'OwnerID',
            Operator => 'EQ',
            Value    => $Self->{Authorization}->{UserID},
        },
        {
            Field    => 'LockID',
            Operator => 'EQ',
            Value    => 2,
        },
        {
            Field    => 'TicketFlag',
            Operator => 'EQ',
            Value    => [
                {
                    Flag   => 'Seen',
                    Value  => '1',
                    UserID => $Self->{Authorization}->{UserID},
                }
            ]
        }
    );

    if ( IsHashRefWithData($Param{TicketFilter}) ) {
        push(@Filter, $Param{TicketFilter});
    }

    # execute ticket search
    my @SeenTicketIDs = $Kernel::OM->Get('Ticket')->TicketSearch(
        Search => {
            AND => \@Filter
        },
        UserID => $Self->{Authorization}->{UserID},
        Result => 'ARRAY',
    );

    # extract all unseen tickets
    my @UnseenTicketIDs;
    foreach my $TicketID (@TicketIDs) {
        next if grep( /^$TicketID$/, @SeenTicketIDs );
        push( @UnseenTicketIDs, $TicketID );
    }
    $Tickets{Unseen} = \@UnseenTicketIDs;

    return \%Tickets;
}

sub _GetWatchedTickets {
    my ( $Self, %Param ) = @_;
    my %Tickets;

    my @Filter = (
        {
            Field    => 'WatcherUserID',
            Operator => 'EQ',
            Value    => $Self->{Authorization}->{UserID},
        }
    );

    if ( IsHashRefWithData($Param{TicketFilter}) ) {
        push(@Filter, $Param{TicketFilter});
    }

    # execute ticket search
    my @TicketIDs = $Kernel::OM->Get('Ticket')->TicketSearch(
        Search => {
            AND => \@Filter
        },
        UserID => $Self->{Authorization}->{UserID},
        Result => 'ARRAY',
    );
    $Tickets{All} = \@TicketIDs;

    @Filter = (
        {
            Field    => 'WatcherUserID',
            Operator => 'EQ',
            Value    => $Self->{Authorization}->{UserID},
        },
        {
            Field    => 'TicketFlag',
            Operator => 'EQ',
            Value    => [
                {
                    Flag   => 'Seen',
                    Value  => '1',
                    UserID => $Self->{Authorization}->{UserID},
                }
            ]
        }
    );

    if ( IsHashRefWithData($Param{TicketFilter}) ) {
        push(@Filter, $Param{TicketFilter});
    }

    # execute ticket search
    my @SeenTicketIDs = $Kernel::OM->Get('Ticket')->TicketSearch(
        Search => {
            AND => \@Filter
        },
        UserID => $Self->{Authorization}->{UserID},
        Result => 'ARRAY',
    );

    # extract all unseen tickets
    my @UnseenTicketIDs;
    foreach my $TicketID (@TicketIDs) {
        next if grep( /^$TicketID$/, @SeenTicketIDs );
        push( @UnseenTicketIDs, $TicketID );
    }
    $Tickets{Unseen} = \@UnseenTicketIDs;

    return \%Tickets;
}

1;

=back

=head1 TERMS AND CONDITIONS

This software is part of the KIX project
(L<https://www.kixdesk.com/>).

This software comes with ABSOLUTELY NO WARRANTY. For details, see the enclosed file
LICENSE-GPL3 for license information (GPL3). If you did not receive this file, see

<https://www.gnu.org/licenses/gpl-3.0.txt>.

=cut<|MERGE_RESOLUTION|>--- conflicted
+++ resolved
@@ -91,25 +91,10 @@
 
     # get the user data
     my %UserData;
-<<<<<<< HEAD
-    %UserData = $Kernel::OM->Get('Kernel::System::User')->GetUserData(
+    %UserData = $Kernel::OM->Get('User')->GetUserData(
         UserID        => $Self->{Authorization}->{UserID},
         NoPreferences => 1
     );
-=======
-    if ( $Self->{Authorization}->{UserType} eq 'Agent' ) {
-        %UserData = $Kernel::OM->Get('User')->GetUserData(
-            UserID        => $Self->{Authorization}->{UserID},
-            NoPreferences => 1
-        );
-    }
-    elsif ( $Self->{Authorization}->{UserType} eq 'Customer' ) {
-        %UserData = $Kernel::OM->Get('Contact')->ContactGet(
-            ID            => $Self->{Authorization}->{UserID},
-            NoPreferences => 1
-        );
-    }
->>>>>>> 1305e426
 
     if ( !IsHashRefWithData( \%UserData ) ) {
 
@@ -165,7 +150,6 @@
             };
         }
 
-<<<<<<< HEAD
         # get tickets owned by user
         my $Tickets = $Self->_GetOwnedTickets(TicketFilter => $TicketFilter);
         $UserData{Tickets}->{Owned} = $Tickets->{All};
@@ -185,39 +169,21 @@
         foreach my $Type (sort keys %{$UserData{Tickets}}) {
             my @TicketIDs = map {0 + $_} @{$UserData{Tickets}->{$Type}};
             $UserData{Tickets}->{$Type} = \@TicketIDs;
-=======
-        # include roleids if requested
-        if ( $Param{Data}->{include}->{RoleIDs} ) {
-
-            # get roles list
-            my @RoleList = $Kernel::OM->Get('User')->RoleList(
-                UserID => $Self->{Authorization}->{UserID},
-            );
-            my @RoleIDs;
-            foreach my $RoleID ( sort @RoleList ) {
-                push( @RoleIDs, 0 + $RoleID );    # enforce nummeric ID
-            }
-            $UserData{RoleIDs} = \@RoleIDs;
->>>>>>> 1305e426
         }
 
         # inform API caching about a new dependency
         $Self->AddCacheDependency(Type => 'Ticket');
         $Self->AddCacheDependency(Type => 'Watcher');
         $Self->AddCacheDependency(Type => 'Contact');
-<<<<<<< HEAD
     }
 
     # include roleids if requested
     if ($Param{Data}->{include}->{RoleIDs}) {
 
         # get roles list
-        my @RoleList = $Kernel::OM->Get('Kernel::System::User')->RoleList(
-=======
-        my %ContactData = $Kernel::OM->Get('Contact')->ContactGet(
->>>>>>> 1305e426
+        my @RoleList = $Kernel::OM->Get('User')->RoleList(
             UserID => $Self->{Authorization}->{UserID},
-        );
+        )
         my @RoleIDs;
         foreach my $RoleID (sort @RoleList) {
             push(@RoleIDs, 0 + $RoleID); # enforce nummeric ID
@@ -227,7 +193,7 @@
 
     #FIXME: workaoround KIX2018-3308
     $Self->AddCacheDependency(Type => 'Contact');
-    my %ContactData = $Kernel::OM->Get('Kernel::System::Contact')->ContactGet(
+    my %ContactData = $Kernel::OM->Get('Contact')->ContactGet(
         UserID => $Self->{Authorization}->{UserID},
     );
     $UserData{UserFirstname} = %ContactData ? $ContactData{Firstname} : undef;
