# --
# Copyright (C) 2006-2021 c.a.p.e. IT GmbH, https://www.cape-it.de
# --
# This software comes with ABSOLUTELY NO WARRANTY. For details, see
# the enclosed file LICENSE-GPL3 for license information (GPL3). If you
# did not receive this file, see https://www.gnu.org/licenses/gpl-3.0.txt.
# --

package Kernel::API::Operation::V1::Role::PermissionUpdate;

use strict;
use warnings;

use Kernel::System::VariableCheck qw(:all);

use base qw(
    Kernel::API::Operation::V1::Common
);

our $ObjectManagerDisabled = 1;

=head1 NAME

Kernel::API::Operation::V1::Permission::PermissionUpdate - API Permission Create Operation backend

=head1 SYNOPSIS

=head1 PUBLIC INTERFACE

=over 4

=cut

=item new()

usually, you want to create an instance of this
by using Kernel::API::Operation->new();

=cut

sub new {
    my ( $Type, %Param ) = @_;

    my $Self = {};
    bless( $Self, $Type );

    # check needed objects
    for my $Needed (qw( DebuggerObject WebserviceID )) {
        if ( !$Param{$Needed} ) {
            return $Self->_Error(
                Code    => 'Operation.InternalError',
                Message => "Got no $Needed!"
            );
        }

        $Self->{$Needed} = $Param{$Needed};
    }

    $Self->{Config} = $Kernel::OM->Get('Config')->Get('API::Operation::V1::PermissionUpdate');

    return $Self;
}

=item ParameterDefinition()

define parameter preparation and check for this operation

    my $Result = $OperationObject->ParameterDefinition(
        Data => {
            ...
        },
    );

    $Result = {
        ...
    };

=cut

sub ParameterDefinition {
    my ( $Self, %Param ) = @_;

    return {
        'RoleID' => {
            DataType => 'NUMERIC',
            Required => 1
        },
        'PermissionID' => {
            DataType => 'NUMERIC',
            Required => 1
        },
        'Permission' => {
            Type => 'HASH',
            Required => 1
        },
    }
}

=item Run()

perform PermissionUpdate Operation. This will return the updated PermissionID.

    my $Result = $OperationObject->Run(
        Data => {
            RoleID       => 123,
            PermissionID => 123,
            Permission   => {
	            Target  => '...',
                Value   => 0x0003,
	            Comment => '...',
            }
	    },
	);


    $Result = {
        Success     => 1,                       # 0 or 1
        Code        => '',                      # in case of error
        Message     => '',                      # in case of error
        Data        => {                        # result data payload after Operation
            PermissionID  => 123,               # ID of the updated permission
        },
    };

=cut


sub Run {
    my ( $Self, %Param ) = @_;

    # isolate and trim Permission parameter
    my $Permission = $Self->_Trim(
        Data => $Param{Data}->{Permission}
    );

    # check if role exists
    my $Rolename = $Kernel::OM->Get('Role')->RoleLookup(
        RoleID => $Param{Data}->{RoleID},
    );

    if ( !$Rolename ) {
        return $Self->_Error(
            Code => 'Object.ParentNotFound',
        );
    }

    # check if permission exists and belongs to this role
    my %PermissionData = $Kernel::OM->Get('Role')->PermissionGet(
        ID => $Param{Data}->{PermissionID},
    );

    if ( !IsHashRefWithData(\%PermissionData) || $PermissionData{RoleID} != $Param{Data}->{RoleID} ) {
        return $Self->_Error(
            Code => 'Object.NotFound',
        );
    }

    # validate permission
    my $ValidationResult = $Kernel::OM->Get('Role')->ValidatePermission(
        TypeID => $Permission->{TypeID} || $PermissionData{TypeID},
        Target => $Permission->{Target} || $PermissionData{Target},
        Value  => defined $Permission->{Value} ? $Permission->{Value} : $PermissionData{Value},
    );
    if ( !$ValidationResult ) {
        my %PermissionTypeList = $Kernel::OM->Get('Role')->PermissionTypeList( Valid => 1 );
        my $Type = $PermissionTypeList{$Permission->{TypeID}} || 'unknown';

        return $Self->_Error(
            Code    => 'BadRequest',
            Message => "Cannot create permission. The permission target doesn't match the possible ones for type $Type.",
        );
    }

    # update permission
    my $Success = $Kernel::OM->Get('Role')->PermissionUpdate(
        ID         => $Param{Data}->{PermissionID},
        TypeID     => $Permission->{TypeID} || $PermissionData{TypeID},
        Target     => $Permission->{Target} || $PermissionData{Target},
        Value      => defined $Permission->{Value} ? $Permission->{Value} : $PermissionData{Value},
        IsRequired => $Permission->{IsRequired} || $PermissionData{IsRequired},
        Comment    => exists $Permission->{Comment} ? $Permission->{Comment} : $PermissionData{Comment},
        UserID     => $Self->{Authorization}->{UserID},
    );

    if ( !$Success ) {
        return $Self->_Error(
            Code => 'Object.UnableToUpdate',
        );
    }

    # return result
    return $Self->_Success(
<<<<<<< HEAD
        PermissionID => 0 + $Param{Data}->{PermissionID},
    );    
=======
        PermissionID => $Param{Data}->{PermissionID},
    );
>>>>>>> 990955b2
}

1;

=back

=head1 TERMS AND CONDITIONS

This software is part of the KIX project
(L<https://www.kixdesk.com/>).

This software comes with ABSOLUTELY NO WARRANTY. For details, see the enclosed file
LICENSE-GPL3 for license information (GPL3). If you did not receive this file, see

<https://www.gnu.org/licenses/gpl-3.0.txt>.

=cut<|MERGE_RESOLUTION|>--- conflicted
+++ resolved
@@ -190,13 +190,9 @@
 
     # return result
     return $Self->_Success(
-<<<<<<< HEAD
-        PermissionID => 0 + $Param{Data}->{PermissionID},
-    );    
-=======
+
         PermissionID => $Param{Data}->{PermissionID},
     );
->>>>>>> 990955b2
 }
 
 1;
