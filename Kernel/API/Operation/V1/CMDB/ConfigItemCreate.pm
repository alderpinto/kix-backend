# --
# Kernel/API/Operation/ConfigItem/ConfigItemCreate.pm - API ConfigItem Create operation backend
# Copyright (C) 2006-2016 c.a.p.e. IT GmbH, http://www.cape-it.de
#
# written/edited by:
# * Rene(dot)Boehm(at)cape(dash)it(dot)de
# 
# --
# This software comes with ABSOLUTELY NO WARRANTY. For details, see
# the enclosed file COPYING for license information (AGPL). If you
# did not receive this file, see http://www.gnu.org/licenses/agpl.txt.
# --

package Kernel::API::Operation::V1::CMDB::ConfigItemCreate;

use strict;
use warnings;

use Kernel::System::VariableCheck qw(IsArrayRefWithData IsHashRefWithData IsStringWithData);

use base qw(
    Kernel::API::Operation::V1::CMDB::Common
);

our $ObjectManagerDisabled = 1;

=head1 NAME

Kernel::API::Operation::V1::CMDB::ConfigItemCreate - API ConfigItem Create Operation backend

=head1 SYNOPSIS

=head1 PUBLIC INTERFACE

=over 4

=cut

=item new()

usually, you want to create an instance of this
by using Kernel::API::Operation->new();

=cut

sub new {
    my ( $Type, %Param ) = @_;

    my $Self = {};
    bless( $Self, $Type );

    # check needed objects
    for my $Needed (qw( DebuggerObject WebserviceID )) {
        if ( !$Param{$Needed} ) {
            return $Self->_Error(
                Code    => 'Operation.InternalError',
                Message => "Got no $Needed!"
            );
        }

        $Self->{$Needed} = $Param{$Needed};
    }

    return $Self;
}

=item ParameterDefinition()

define parameter preparation and check for this operation

    my $Result = $OperationObject->ParameterDefinition(
        Data => {
            ...
        },
    );

    $Result = {
        ...
    };

=cut

sub ParameterDefinition {
    my ( $Self, %Param ) = @_;

    # get valid ClassIDs
    my $ItemList = $Kernel::OM->Get('Kernel::System::GeneralCatalog')->ItemList(
        Class => 'ITSM::ConfigItem::Class',
        Valid => 1,
    );
    my @ClassIDs = sort keys %{$ItemList};

    return {
        'ConfigItem' => {
            Required => 1,
            Type     => 'HASH'
        },
        'ConfigItem::ClassID' => {
            Required => 1,
            OneOf    => \@ClassIDs,
        },
        'ConfigItem::Version' => {
            Required => 1,
            Type     => 'HASH'
        },
        'ConfigItem::Version::Name' => {
            Required => 1,
        },
        'ConfigItem::Version::DeplStateID' => {
            Required => 1,
        },
        'ConfigItem::Version::InciStateID' => {
            Required => 1,
<<<<<<< HEAD
        },
=======
        }
>>>>>>> fc2a6b6c
    }
}

=item Run()

perform ConfigItemCreate Operation. This will return the created ConfigItemLogin.

    my $Result = $OperationObject->Run(
        Data => {
            ConfigItem => {
                ...                                
            },
        },
    );

    $Result = {
        Success         => 1,                       # 0 or 1
        Code            => '',                      # 
        Message         => '',                      # in case of error
        Data            => {                        # result data payload after Operation
            ConfigItemID  => '',                    # ConfigItemID 
        },
    };

=cut

sub Run {
    my ( $Self, %Param ) = @_;
    
    # isolate and trim ConfigItem parameter
    my $ConfigItem = $Self->_Trim(
        Data => $Param{Data}->{ConfigItem}
    );

    # check create permissions
    my $Permission = $Self->CheckCreatePermission(
        ConfigItem => $ConfigItem,
        UserID     => $Self->{Authorization}->{UserID},
        UserType   => $Self->{Authorization}->{UserType},
    );

    if ( !$Permission ) {
        return $Self->_Error(
            Code    => 'Object.NoPermission',
            Message => "No permission to create ConfigItems for this class!",
        );
    }

    # check ConfigItem attribute values
    my $ConfigItemCheck = $Self->_CheckConfigItem( 
        ConfigItem => $ConfigItem
    );

    if ( !$ConfigItemCheck->{Success} ) {
        return $Self->_Error(
            %{$ConfigItemCheck},
        );
    }

    # create new config item
    my $ConfigItemID = $Kernel::OM->Get('Kernel::System::ITSMConfigItem')->ConfigItemAdd(
        Number  => $ConfigItem->{Number},
        ClassID => $ConfigItem->{ClassID},
        UserID  => $Self->{Authorization}->{UserID},
    );

    if ( !$ConfigItemID ) {
        return $Self->_Error(
            Code    => 'Object.UnableToCreate',
            Message => 'Configuration Item could not be created, please contact the system administrator',
        );
    }

    # create version
    if ( IsHashRefWithData($ConfigItem->{Version}) ) {
        my $Result = $Self->ExecOperation(
            OperationType => 'V1::CMDB::ConfigItemVersionCreate',
            Data          => {
                ConfigItemID      => $ConfigItemID,
                ConfigItemVersion => $ConfigItem->{Version},
            }
        );
        if ( IsHashRefWithData($Result) && !$Result->{Success} ) {
            return $Result;
        }
    }

    return $Self->_Success(
        Code         => 'Object.Created',
        ConfigItemID => $ConfigItemID,
    );
}

1;

=back

=head1 TERMS AND CONDITIONS

This software is part of the KIX project
(L<http://www.kixdesk.com/>).

This software comes with ABSOLUTELY NO WARRANTY. For details, see the enclosed file
COPYING for license information (AGPL). If you did not receive this file, see

<http://www.gnu.org/licenses/agpl.txt>.

=cut<|MERGE_RESOLUTION|>--- conflicted
+++ resolved
@@ -111,11 +111,7 @@
         },
         'ConfigItem::Version::InciStateID' => {
             Required => 1,
-<<<<<<< HEAD
-        },
-=======
-        }
->>>>>>> fc2a6b6c
+        },
     }
 }
 
