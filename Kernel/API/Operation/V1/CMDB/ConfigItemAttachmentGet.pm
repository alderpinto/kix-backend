# --
# Copyright (C) 2006-2022 c.a.p.e. IT GmbH, https://www.cape-it.de
# --
# This software comes with ABSOLUTELY NO WARRANTY. For details, see
# the enclosed file LICENSE-GPL3 for license information (GPL3). If you
# did not receive this file, see https://www.gnu.org/licenses/gpl-3.0.txt.
# --

package Kernel::API::Operation::V1::CMDB::ConfigItemAttachmentGet;

use strict;
use warnings;

use MIME::Base64;

use Kernel::System::VariableCheck qw(:all);

use base qw(
    Kernel::API::Operation::V1::CMDB::Common
);

our $ObjectManagerDisabled = 1;

=head1 NAME

Kernel::API::Operation::V1::CMDB::ConfigItemAttachmentGet - API ConfigItemAttachmentGet Operation backend

=head1 SYNOPSIS

=head1 PUBLIC INTERFACE

=over 4

=cut

=item ParameterDefinition()

define parameter preparation and check for this operation

    my $Result = $OperationObject->ParameterDefinition(
        Data => {
            ...
        },
    );

    $Result = {
        ...
    };

=cut

sub ParameterDefinition {
    my ( $Self, %Param ) = @_;

    return {
        'ConfigItemID' => {
            DataType => 'NUMERIC',
            Required => 1
        },
        'VersionID' => {
            DataType => 'NUMERIC',
            Required => 1
        },
        'AttachmentID' => {
            Type     => 'ARRAY',
            DataType => 'NUMERIC',
            Required => 1
        },
    }
}

=item Run()

perform ConfigItemAttachmentGet Operation.

    my $Result = $OperationObject->Run(
        AttachmentID => 1,                                # required
    );

    $Result = {
        Success      => 1,                                # 0 or 1
        Code         => '',                               # In case of an error
        Message      => '',                               # In case of an error
        Data         => {
            Attachment => [
                {
                    ...
                },
            ]
        },
    };

=cut

sub Run {
    my ( $Self, %Param ) = @_;

    # check if attachment is "visible" (the version attribute)
    my $CustomerAttachmentAttributeCheck = $Self->_CheckAttachmentAttributeForCustomer(
        VersionID     => $Param{Data}->{VersionID},
        AttachmentIDs => $Param{Data}->{AttachmentID}
    );
    if ( !$CustomerAttachmentAttributeCheck->{Success} ) {
        return $Self->_Error(
            %{$CustomerAttachmentAttributeCheck},
        );
    }

    my @AttachmentList;
    foreach my $AttachmentID ( @{$Param{Data}->{AttachmentID}} ) {

        my $StoredAttachment = $Kernel::OM->Get('ITSMConfigItem')->AttachmentStorageGet(
            ID => $AttachmentID,
        );

        if (!$StoredAttachment->{Filename}) {
            return $Self->_Error(
                Code => 'Object.NotFound',
            );
        }

        my %Attachment = (
            AttachmentID => $AttachmentID,
            Filename     => $StoredAttachment->{Filename},
            ContentType  => $StoredAttachment->{Preferences}->{Datatype},
            Content      => MIME::Base64::encode_base64(${$StoredAttachment->{ContentRef}}),
<<<<<<< HEAD
            FilesizeRaw  => $StoredAttachment->{Preferences}->{FileSizeBytes},
=======
            FilesizeRaw  => 0 + $StoredAttachment->{Preferences}->{FileSizeBytes},
>>>>>>> 8f6e26db
        );

        # human readable file size
        if ( $Attachment{FilesizeRaw} ) {
            if ( $Attachment{FilesizeRaw} > ( 1024 * 1024 ) ) {
                $Attachment{Filesize} = sprintf "%.1f MBytes", ( $Attachment{FilesizeRaw} / ( 1024 * 1024 ) );
            }
            elsif ( $Attachment{FilesizeRaw} > 1024 ) {
                $Attachment{Filesize} = sprintf "%.1f KBytes", ( ( $Attachment{FilesizeRaw} / 1024 ) );
            }
            else {
                $Attachment{Filesize} = $Attachment{FilesizeRaw} . ' Bytes';
            }
        }

        push(@AttachmentList, \%Attachment);
    }

    if ( scalar(@AttachmentList) == 0 ) {
        return $Self->_Error(
            Code => 'Object.NotFound',
        );
    }
    elsif ( scalar(@AttachmentList) == 1 ) {
        return $Self->_Success(
            Attachment => $AttachmentList[0],
        );
    }

    return $Self->_Success(
        Attachment => \@AttachmentList,
    );
}

=item _CheckAttachmentAttributeForCustomer()

checks the configitem ids for current customer user if necessary

    my $CustomerCheck = $OperationObject->_CheckAttachmentAttributeForCustomer(
        VersionID     => 1,
        AttachmentIDs => [1,2,3]
    );

    returns:

    $CustomerCheck = {
        Success => 1,                     # if everything is OK
    }

    $CustomerCheck = {
        Code    => 'Forbidden',           # if error
        Message => 'Error description',
    }

=cut

sub _CheckAttachmentAttributeForCustomer {
    my ( $Self, %Param ) = @_;

    if ( IsHashRefWithData($Self->{Authorization}) && $Self->{Authorization}->{UserType} eq 'Customer') {
        if ( $Param{VersionID} ) {
            if ( $Param{AttachmentIDs} && !IsArrayRefWithData($Param{AttachmentIDs}) ) {
                $Param{AttachmentIDs} = [ $Param{AttachmentIDs} ];
            }

            if ( IsArrayRefWithData($Param{AttachmentIDs}) ) {
                my $VersionData = $Kernel::OM->Get('ITSMConfigItem')->VersionGet(
                    VersionID  => $Param{VersionID},
                    XMLDataGet => 1,
                );

                if ( IsHashRefWithData($VersionData) ) {
                    my $VisibleAttachments = $Self->_GetVisibleAttachments(
                        Definition => $VersionData->{XMLDefinition},
                        Data       => $VersionData->{XMLData}->[1]->{Version}
                    ) || {};

                    for my $AttachmentID ( @{ $Param{AttachmentIDs} } ) {
                        if ( !$VisibleAttachments->{$AttachmentID} ) {
                            return $Self->_Error(
                                Code => 'Forbidden',
                                Message => "Could not access attachment with id $AttachmentID"
                            );
                        }
                    }
                } else {
                    return $Self->_Error(
                        Code => 'Error',
                        Message => "No version for given VersionID $Param{VersionID} found"
                    );
                }
            }
        } else {
            return $Self->_Error(
                Code => 'Error',
                Message => "No VersionID given"
            );
        }
    }

    # if everything is OK then return Success
    return $Self->_Success();
}

=item _GetVisibleAttachments()

checks the configitem ids for current customer user if necessary

    my $CustomerCheck = $OperationObject->_GetVisibleAttachments(
        Definition => $XMLDefinition,
        Data       => $XMLData
    );

    returns:

    $VisibleAttachments = {
        1 => 1,               # ID of attachment => 1 = visible | 0 = not visible
        2 => 0
    }

=cut

sub _GetVisibleAttachments {
    my ( $Self, %Param ) = @_;

    my %VisibleAttachments;

    if ( IsArrayRefWithData($Param{Data}) ) {
        ROOTHASH:
        for my $RootHash ( @{ $Param{Data} } ) {
            next ROOTHASH if !defined $RootHash || !IsHashRefWithData($RootHash);

            for my $RootHashKey ( sort keys %{$RootHash} ) {
                next if $RootHashKey eq 'TagKey' || !IsArrayRefWithData($RootHash->{$RootHashKey});

                # get attribute definition
                my %AttrDef = $Kernel::OM->Get('ITSMConfigItem')->GetAttributeDefByKey(
                    Key           => $RootHashKey,
                    XMLDefinition => $Param{Definition},
                );

                ARRAYITEM:
                for my $ArrayItem ( @{ $RootHash->{$RootHashKey} } ) {
                    next ARRAYITEM if !defined $ArrayItem || !IsHashRefWithData($ArrayItem);

                    # only attachments with content (AttachmentID) are relevant
                    if ( $AttrDef{Input}->{Type} && $AttrDef{Input}->{Type} eq 'Attachment' && $ArrayItem->{Content}) {
                        $VisibleAttachments{$ArrayItem->{Content}} = $AttrDef{CustomerVisible} || 0;
                    }

                    # look if we have a sub structure
                    if ( $AttrDef{Sub} ) {
                        delete $ArrayItem->{TagKey};

                        # start recursion
                        for my $ArrayItemKey ( sort keys %{$ArrayItem} ) {
                            next if $ArrayItemKey eq 'TagKey' || !IsArrayRefWithData($ArrayItem->{$ArrayItemKey});

                            my $ChildVisibleAttachments = $Self->_GetVisibleAttachments(
                                Definition => $Param{Definition},
                                Data       => [ undef, { $ArrayItemKey => $ArrayItem->{$ArrayItemKey} } ],
                                RootKey    => $RootHashKey
                            );

                            if ( IsHashRefWithData($ChildVisibleAttachments) ) {
                                %VisibleAttachments = (%VisibleAttachments, %{$ChildVisibleAttachments});
                            }
                        }
                    }
                }
            }
        }
    }

    return \%VisibleAttachments;
}

1;

=back

=head1 TERMS AND CONDITIONS

This software is part of the KIX project
(L<https://www.kixdesk.com/>).

This software comes with ABSOLUTELY NO WARRANTY. For details, see the enclosed file
LICENSE-GPL3 for license information (GPL3). If you did not receive this file, see

<https://www.gnu.org/licenses/gpl-3.0.txt>.

=cut<|MERGE_RESOLUTION|>--- conflicted
+++ resolved
@@ -124,11 +124,7 @@
             Filename     => $StoredAttachment->{Filename},
             ContentType  => $StoredAttachment->{Preferences}->{Datatype},
             Content      => MIME::Base64::encode_base64(${$StoredAttachment->{ContentRef}}),
-<<<<<<< HEAD
-            FilesizeRaw  => $StoredAttachment->{Preferences}->{FileSizeBytes},
-=======
             FilesizeRaw  => 0 + $StoredAttachment->{Preferences}->{FileSizeBytes},
->>>>>>> 8f6e26db
         );
 
         # human readable file size
