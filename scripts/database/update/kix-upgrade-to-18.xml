<?xml version="1.0" encoding="utf-8" ?>
<database Name="kix">
<<<<<<< HEAD
    <TableAlter Name="kix_text_module">
        <ColumnAdd Name="category"    Required="false" Type="VARCHAR" Size="255"/>
        <ColumnChange Name="subject"  Required="false" Type="VARCHAR" Size="255"/>
        <ColumnChange NameOld="comment1" NameNew="comment"/>  
        <ColumnDrop Name="comment2"/>  
    </Table>
    <TableAlter Name="search_profile">
        <ColumnAdd Name="id" Required="true" PrimaryKey="true" AutoIncrement="true" Type="INTEGER"/>
        <ColumnAdd Name="type" Required="true" Size="200" Type="VARCHAR"/>
        <ColumnChange NameOld="login" NameNew="user_login"/>  
        <ColumnAdd Name="user_type" Required="true" Size="20" Type="VARCHAR"/>
        <ColumnAdd Name="subscribed_profile_id" Type="INTEGER"/>  
        <IndexIndex Name="search_profile_profile_name"/>
    </TableAlter>
    <TableAlter Name="kix_search_profile">
        <ColumnAdd Name="search_profile_id" Type="INTEGER"/>  
        <ColumnDrop Name="name"/>  
        <IndexDrop Name="kix_search_profile_nme_st_log"/>
        <Index Name="kix_search_profile_st_log">
            <IndexColumn Name="state"/>
            <IndexColumn Name="login"/>
        </Index>
=======
    <TableDrop Name="faq_state_type"/>
    <TableDrop Name="faq_state"/>
    <TableAlter Name="faq_item">
        <ColumnAdd Name="language" Required="true" Size="8" Type="VARCHAR"/>
        <ColumnAdd Name="visibility" Required="true" Size="20" Type="VARCHAR"/>
        <ColumnDrop Name="f_language_id"/>
        <ColumnDrop Name="f_state_id"/>
>>>>>>> 1f0c223c
    </TableAlter>
    <TableDrop Name="link_state"/>
    <TableAlter Name="link_relation">
        <ColumnDrop Name="state_id"/>
        <ColumnAdd Name="id" Required="true" PrimaryKey="true" AutoIncrement="true" Type="INTEGER"/>
        <IndexAdd Name="link_relation_id">
            <IndexColumn Name="id"/>
        </IndexAdd>
        <IndexDrop Name="link_relation_list_source"/>
        <IndexDrop Name="link_relation_list_target"/>
        <IndexDrop Name="link_relation_src_key"/>
        <IndexDrop Name="link_relation_target_key"/>
        <IndexDrop Name="link_relation_src_obj_id"/>
        <IndexDrop Name="link_relation_target_obj_id"/>
        <IndexDrop Name="link_relation_src_key_trgt_key"/>
        <IndexAdd Name="link_relation_source">
            <IndexColumn Name="source_object_id"/>
            <IndexColumn Name="source_key"/>
        </IndexAdd>
        <IndexAdd Name="link_relation_target">
            <IndexColumn Name="target_object_id"/>
            <IndexColumn Name="target_key"/>
        </IndexAdd>        
    </TableAlter>
    <TableAlter Name="dynamic_field">
        <ColumnDrop Name="field_order"/>
    </TableAlter>
    <TableAlter Name="kix_ticket_template">
        <ColumnAdd Name="customer_portal_group_id" Required="false" Type="INTEGER"/>
    </TableAlter>
    <TableAlter Name="system_address">
        <ColumnDrop Name="queue_id"/>
    </TableAlter>    
    <Table Name="attachment_directory">
        <Column Name="id" Required="true" PrimaryKey="true" AutoIncrement="true" Type="INTEGER"/>
        <Column Name="storage_backend" Required="true" Size="64" Type="VARCHAR"/>
        <Column Name="file_name" Required="false" Size="255" Type="VARCHAR"/>
        <Column Name="file_path" Required="false" Size="4000" Type="VARCHAR"/>
        <Column Name="create_time" Required="true" Type="DATE"/>
        <Column Name="create_by" Required="true" Type="INTEGER"/>
        <Column Name="change_time" Required="true" Type="DATE"/>
        <Column Name="change_by" Required="true" Type="INTEGER"/>
        <Index Name="index_attachment_directory_backend">
            <IndexColumn Name="storage_backend"/>
        </Index>
    </Table>
    <Table Name="attachment_dir_preferences">
        <Column Name="attachment_directory_id" Required="true" Type="INTEGER"/>
        <Column Name="preferences_key" Required="true" Size="150" Type="VARCHAR"/>
        <Column Name="preferences_value" Required="false" Size="350" Type="VARCHAR"/>
        <Index Name="attachment_dir_preferences_attachment_directory_id">
            <IndexColumn Name="attachment_directory_id"/>
        </Index>
        <ForeignKey ForeignTable="attachment_directory">
            <Reference Local="attachment_directory_id" Foreign="id"/>
        </ForeignKey>
    </Table>
    <Table Name="attachment_storage">
        <Column Name="id" Required="true" PrimaryKey="true" AutoIncrement="true" Type="INTEGER"/>
        <Column Name="attachment_directory_id" Required="true" Type="INTEGER"/>
        <Column Name="data" Required="false" Type="LONGBLOB"/>
        <Unique>
            <UniqueColumn Name="attachment_directory_id"/>
        </Unique>
        <Index Name="attachment_storage_dir_id">
            <IndexColumn Name="attachment_directory_id"/>
        </Index>
    </Table>
    <Table Name="standard_templatex">
        <Column Name="template_id" Required="true" Type="INTEGER" PrimaryKey="true"/>
        <Column Name="t_to" Type="VARCHAR" Size="3800"/>
        <Column Name="t_cc" Type="VARCHAR" Size="3800"/>
        <Column Name="t_bcc" Type="VARCHAR" Size="3800"/>
        <Column Name="t_ticket_state_id" Type="SMALLINT"/>
        <Column Name="t_pending_time" Type="INTEGER"/>
        <Column Name="t_pending_type" Type="INTEGER"/>
    </Table>
    <Table Name="kix_article_flag">
        <Column Name="article_id"  Required="true" Type="BIGINT"/>
        <Column Name="article_key" Required="true" Type="VARCHAR" Size="50"/>
        <Column Name="keywords"    Required="true" Type="VARCHAR" Size="200"/>
        <Column Name="subject"     Required="true" Type="VARCHAR" Size="250"/>
        <Column Name="note"        Required="true" Type="VARCHAR" Size="2000"/>
        <Column Name="create_by"   Required="true" Type="INTEGER"/>
    </Table>
    <Table Name="kix_customer_company_prefs">
        <Column Name="user_id" Required="true" Type="VARCHAR" Size="250"/>
        <Column Name="preferences_key"   Required="true"  Type="VARCHAR" Size="100"/>
        <Column Name="preferences_value" Required="false" Type="VARCHAR" Size="10000"/>
    </Table>
    <Table Name="kix_dep_dynamic_field">
        <Column Name="id"               Required="true" Type="INTEGER" PrimaryKey="true"/>
        <Column Name="name"             Required="true" Type="VARCHAR" Size="150"/>
        <Column Name="valid_id"         Required="true" Type="INTEGER"/>
        <Column Name="create_time"      Required="true" Type="DATE"/>
        <Column Name="create_by"        Required="true" Type="INTEGER"/>
        <Column Name="change_time"      Required="true" Type="DATE"/>
        <Column Name="change_by"        Required="true" Type="INTEGER"/>
    </Table>
    <Table Name="kix_dep_dynamic_field_prefs">
        <Column Name="id"                   Required="true" Type="INTEGER"  PrimaryKey="true" AutoIncrement="true"/>
        <Column Name="dependingfield_id"    Required="true" Type="INTEGER"/>
        <Column Name="dynamicfield_id"      Required="true" Type="INTEGER"/>
        <Column Name="value"                Required="true" Type="VARCHAR" Size="200"/>
        <Column Name="parent_id"            Required="true" Type="INTEGER"/>
        <ForeignKey ForeignTable="kix_dep_dynamic_field">
            <Reference Local="dependingfield_id" Foreign="id"/>
        </ForeignKey>
    </Table>
    <Table Name="kix_file_watcher">
        <Column Name="id" Required="true" PrimaryKey="true" AutoIncrement="true" Type="BIGINT"/>
        <Column Name="parent_id" Required="false" Type="INTEGER"/>
        <Column Name="fingerprint" Required="false" Size="32" Type="VARCHAR"/>
        <Column Name="path" Required="false" Size="255" Type="VARCHAR"/>
        <Column Name="path_lower" Required="false" Size="255" Type="VARCHAR"/>
        <Column Name="name" Required="false" Size="255" Type="VARCHAR"/>
        <Column Name="name_lower" Required="false" Size="255" Type="VARCHAR"/>
        <Column Name="first_found" Required="false" Type="INTEGER"/>
        <Column Name="last_found" Required="false" Type="INTEGER"/>
        <Column Name="last_mod" Required="false" Type="INTEGER"/>
        <Column Name="mod_type" Required="false" Type="INTEGER"/>
        <Column Name="filesize" Required="false" Type="BIGINT"/>
        <Column Name="outdated" Required="false" Type="INTEGER"/>
        <Index Name="kix_file_watcher_parent_id">
            <IndexColumn Name="parent_id"/>
        </Index>
        <Index Name="kix_file_watcher_fingerprint">
            <IndexColumn Name="fingerprint"/>
        </Index>
        <Index Name="kix_file_watcher_path">
            <IndexColumn Name="path"/>
        </Index>
        <Index Name="kix_file_watcher_name">
            <IndexColumn Name="name"/>
        </Index>
        <Index Name="kix_file_watcher_name_lower">
            <IndexColumn Name="name_lower"/>
        </Index>
        <Index Name="kix_file_watcher_last_mod">
            <IndexColumn Name="last_mod"/>
        </Index>
        <Index Name="kix_file_watcher_filesize">
            <IndexColumn Name="filesize"/>
        </Index>
    </Table>
    <Table Name="kix_text_module">
        <Column Name="id"          Required="true"  Type="INTEGER"  PrimaryKey="true" AutoIncrement="true"/>
        <Column Name="name"        Required="true"  Type="VARCHAR" Size="80"/>
        <Column Name="text"        Required="false" Type="VARCHAR" Size="65535"/>
        <Column Name="language"    Required="false" Type="VARCHAR" Size="8"/>
        <Column Name="keywords"    Required="false" Type="VARCHAR" Size="200"/>
        <Column Name="comment1"    Required="false" Type="VARCHAR" Size="250"/>
        <Column Name="comment2"    Required="false" Type="VARCHAR" Size="250"/>
        <Column Name="subject"     Required="false" Type="VARCHAR" Size="250"/>
        <Column Name="f_agent"     Required="false" Type="INTEGER" Default="0"/>
        <Column Name="f_customer"  Required="false" Type="INTEGER" Default="0"/>
        <Column Name="f_public"    Required="false" Type="INTEGER" Default="0"/>
        <Column Name="valid_id"    Required="true"  Type="INTEGER"/>
        <Column Name="create_time" Required="true"  Type="DATE"/>
        <Column Name="create_by"   Required="true"  Type="INTEGER"/>
        <Column Name="change_time" Required="true"  Type="DATE"/>
        <Column Name="change_by"   Required="true"  Type="INTEGER"/>
        <Index Name="kix_text_module_name">
            <IndexColumn Name="name"/>
        </Index>
        <Index Name="kix_text_module_keywords">
            <IndexColumn Name="keywords"/>
        </Index>
        <Index Name="kix_text_module_language">
            <IndexColumn Name="language"/>
        </Index>
        <Index Name="kix_text_module_comment1">
            <IndexColumn Name="comment1"/>
        </Index>
        <Index Name="kix_text_module_comment2">
            <IndexColumn Name="comment2"/>
        </Index>
    </Table>
    <Table Name="kix_text_module_object_link">
        <Column Name="text_module_id" Required="true" Type="INTEGER"/>
        <Column Name="object_type"    Required="true" Type="VARCHAR" Size="50"/>
        <Column Name="object_id"      Required="true" Type="INTEGER"/>
        <Column Name="create_time"    Required="true" Type="DATE"/>
        <Column Name="create_by"      Required="true" Type="INTEGER"/>
        <Column Name="change_time"    Required="true" Type="DATE"/>
        <Column Name="change_by"      Required="true" Type="INTEGER"/>
        <ForeignKey ForeignTable="kix_text_module">
            <Reference Local="text_module_id" Foreign="id"/>
        </ForeignKey>
        <Index Name="kix_text_module_object_link_object_type">
            <IndexColumn Name="object_type"/>
        </Index>
        <Index Name="kix_text_module_object_link_object_id">
            <IndexColumn Name="object_id"/>
        </Index>
    </Table>
    <Table Name="kix_ticket_notes">
        <Column Name="ticket_id"   Required="true"  Type="BIGINT"/>
        <Column Name="note"        Required="false" Type="VARCHAR" Size="2000"/>
        <Column Name="create_time" Required="true"  Type="DATE"/>
        <Column Name="create_by"   Required="true"  Type="INTEGER"/>
        <Column Name="change_time" Required="true"  Type="DATE"/>
        <Column Name="change_by"   Required="true"  Type="INTEGER"/>
        <ForeignKey ForeignTable="ticket">
            <Reference Local="ticket_id" Foreign="id"/>
        </ForeignKey>
    </Table>
    <Table Name="kix_ticket_template">
        <Column Name="id"          Required="true" Type="INTEGER"  PrimaryKey="true" AutoIncrement="true"/>
        <Column Name="name"        Required="true" Type="VARCHAR" Size="150"/>
        <Column Name="valid_id"    Required="true" Type="INTEGER"/>
        <Column Name="create_time" Required="true" Type="DATE"/>
        <Column Name="create_by"   Required="true" Type="INTEGER"/>
        <Column Name="change_time" Required="true" Type="DATE"/>
        <Column Name="change_by"   Required="true" Type="INTEGER"/>
        <Column Name="f_agent"     Required="false" Type="INTEGER"/>
        <Column Name="f_customer"  Required="false" Type="INTEGER"/>
        <Column Name="customer_portal_group_id" Required="false" Type="INTEGER"/>
        <Unique Name="kix_ticket_template_name">
            <UniqueColumn Name="name"/>
        </Unique>
    </Table>
    <Table Name="kix_ticket_template_prefs">
        <Column Name="template_id"       Required="true"  Type="INTEGER"/>
        <Column Name="preferences_key"   Required="true"  Type="VARCHAR" Size="100"/>
        <Column Name="preferences_value" Required="false" Type="VARCHAR" Size="10000"/>
        <ForeignKey ForeignTable="kix_ticket_template">
            <Reference Local="template_id" Foreign="id"/>
        </ForeignKey>
    </Table>
    <Table Name="kix_text_module_category">
        <Column Name="id"          Required="true"  Type="INTEGER"  PrimaryKey="true" AutoIncrement="true"/>
        <Column Name="name"        Required="true"  Type="VARCHAR" Size="2000"/>
        <Column Name="create_time" Required="true"  Type="DATE"/>
        <Column Name="create_by"   Required="true"  Type="INTEGER"/>
        <Column Name="change_time" Required="true"  Type="DATE"/>
        <Column Name="change_by"   Required="true"  Type="INTEGER"/>
    </Table>
    <Table Name="kix_search_profile">
        <Column Name="category" Required="true"  Type="VARCHAR" Size="100"/>
        <Column Name="name"     Required="true"  Type="VARCHAR" Size="255"/>
        <Column Name="state"    Required="true"  Type="VARCHAR" Size="32"/>
        <Column Name="login"    Required="true"  Type="VARCHAR" Size="64"/>
        <Index Name="kix_search_profile_nme_st_log">
            <IndexColumn Name="name"/>
            <IndexColumn Name="state"/>
            <IndexColumn Name="login"/>
        </Index>
    </Table>
    <Table Name="kix_link_graph">
        <Column Name="id" Required="true" PrimaryKey="true" AutoIncrement="true" Type="INTEGER"/>
        <Column Name="name" Required="true" Size="250" Type="VARCHAR"/>
        <Column Name="object_id" Required="true" Type="INTEGER"/>
        <Column Name="object_type" Required="true" Size="50" Type="VARCHAR"/>
        <Column Name="layout" Required="true" Type="VARCHAR" Size="65535"/>
        <Column Name="config" Required="true" Size="2500" Type="VARCHAR"/>
        <Column Name="create_time" Required="true" Type="DATE"/>
        <Column Name="create_by" Required="true" Type="INTEGER"/>
        <Column Name="change_time" Required="true" Type="DATE"/>
        <Column Name="change_by" Required="true" Type="INTEGER"/>
        <Index Name="kix_link_graph_object_id_object_type">
            <IndexColumn Name="object_id"/>
            <IndexColumn Name="object_type"/>
        </Index>
    </Table>
    <Table Name="kix_ticket_checklist">
        <Column Name="id" Required="true" PrimaryKey="true" AutoIncrement="true" Type="INTEGER"/>
        <Column Name="ticket_id" Required="true" Type="BIGINT"/>
        <Column Name="task" Required="true" Type="VARCHAR" Size="256"/>
        <Column Name="state" Required="true" Type="VARCHAR" Size="32"/>
        <Column Name="position" Required="true" Type="INTEGER"/>
        <Index Name="kix_ticket_checklist_ticket_id">
            <IndexColumn Name="ticket_id"/>
        </Index>
    </Table>
    <Table Name="overlay_agent">
        <Column Name="id"      Required="true" Type="INTEGER"  PrimaryKey="true" AutoIncrement="true"/>
        <Column Name="subject" Required="true" Type="VARCHAR" Size="250"/>
        <Column Name="message" Required="true" Type="VARCHAR" Size="65535"/>
        <Column Name="decay"   Required="true" Type="INTEGER"/>
        <Column Name="user_id" Required="true" Type="INTEGER"/>
        <Column Name="popup"   Required="true" Type="INTEGER"/>
    </Table>
    <Table Name="customer_portal_group">
        <Column Name="id" Required="true" Type="INTEGER" PrimaryKey="true" AutoIncrement="true"/>
        <Column Name="name" Required="true" Type="VARCHAR" Size="255"/>
        <Column Name="icon_content_type" Required="false" Size="250" Type="VARCHAR"/>
        <Column Name="icon_content" Required="true" Type="LONGBLOB"/>
        <Column Name="valid_id" Required="true" Type="SMALLINT"/>
        <Column Name="create_time" Required="true" Type="DATE"/>
        <Column Name="create_by" Required="true" Type="INTEGER"/>
        <Column Name="change_time" Required="true" Type="DATE"/>
        <Column Name="change_by" Required="true" Type="INTEGER"/>
        <ForeignKey ForeignTable="valid">
            <Reference Local="valid_id" Foreign="id"/>
        </ForeignKey>
        <Index Name="customer_portal_group_name">
            <IndexColumn Name="name"/>
        </Index>
        <Index Name="customer_portal_group_valid_id">
            <IndexColumn Name="valid_id"/>
        </Index>
    </Table>
    <Table Name="addressbook">
        <Column Name="id" Required="true" Type="INTEGER" PrimaryKey="true" AutoIncrement="true"/>
        <Column Name="email" Required="true" Type="VARCHAR" Size="255"/>
        <Column Name="email_lower" Required="true" Type="VARCHAR" Size="255"/>
        <Index Name="addressbook_email">
            <IndexColumn Name="email"/>
        </Index>
        <Index Name="addressbook_email_lower">
            <IndexColumn Name="email_lower"/>
        </Index>
    </Table>
  
    <Insert Table="customer_portal_group">
        <Data Key="id" Type="AutoIncrement">1</Data>
        <Data Key="name" Type="Quote">Change Requests</Data>
        <Data Key="icon_content" Type="Quote"><![CDATA[iVBORw0KGgoAAAANSUhEUgAAAEAAAABACAYAAACqaXHeAAAKN2lDQ1BzUkdCIElFQzYxOTY2LTIu
MQAAeJydlndUU9kWh8+9N71QkhCKlNBraFICSA29SJEuKjEJEErAkAAiNkRUcERRkaYIMijggKND
kbEiioUBUbHrBBlE1HFwFBuWSWStGd+8ee/Nm98f935rn73P3Wfvfda6AJD8gwXCTFgJgAyhWBTh
58WIjYtnYAcBDPAAA2wA4HCzs0IW+EYCmQJ82IxsmRP4F726DiD5+yrTP4zBAP+flLlZIjEAUJiM
5/L42VwZF8k4PVecJbdPyZi2NE3OMErOIlmCMlaTc/IsW3z2mWUPOfMyhDwZy3PO4mXw5Nwn4405
Er6MkWAZF+cI+LkyviZjg3RJhkDGb+SxGXxONgAoktwu5nNTZGwtY5IoMoIt43kA4EjJX/DSL1jM
zxPLD8XOzFouEiSniBkmXFOGjZMTi+HPz03ni8XMMA43jSPiMdiZGVkc4XIAZs/8WRR5bRmyIjvY
ODk4MG0tbb4o1H9d/JuS93aWXoR/7hlEH/jD9ld+mQ0AsKZltdn6h21pFQBd6wFQu/2HzWAvAIqy
vnUOfXEeunxeUsTiLGcrq9zcXEsBn2spL+jv+p8Of0NffM9Svt3v5WF485M4knQxQ143bmZ6pkTE
yM7icPkM5p+H+B8H/nUeFhH8JL6IL5RFRMumTCBMlrVbyBOIBZlChkD4n5r4D8P+pNm5lona+BHQ
llgCpSEaQH4eACgqESAJe2Qr0O99C8ZHA/nNi9GZmJ37z4L+fVe4TP7IFiR/jmNHRDK4ElHO7Jr8
WgI0IABFQAPqQBvoAxPABLbAEbgAD+ADAkEoiARxYDHgghSQAUQgFxSAtaAYlIKtYCeoBnWgETSD
NnAYdIFj4DQ4By6By2AE3AFSMA6egCnwCsxAEISFyBAVUod0IEPIHLKFWJAb5AMFQxFQHJQIJUNC
SAIVQOugUqgcqobqoWboW+godBq6AA1Dt6BRaBL6FXoHIzAJpsFasBFsBbNgTzgIjoQXwcnwMjgf
LoK3wJVwA3wQ7oRPw5fgEVgKP4GnEYAQETqiizARFsJGQpF4JAkRIauQEqQCaUDakB6kH7mKSJGn
yFsUBkVFMVBMlAvKHxWF4qKWoVahNqOqUQdQnag+1FXUKGoK9RFNRmuizdHO6AB0LDoZnYsuRleg
m9Ad6LPoEfQ4+hUGg6FjjDGOGH9MHCYVswKzGbMb0445hRnGjGGmsVisOtYc64oNxXKwYmwxtgp7
EHsSewU7jn2DI+J0cLY4X1w8TogrxFXgWnAncFdwE7gZvBLeEO+MD8Xz8MvxZfhGfA9+CD+OnyEo
E4wJroRIQiphLaGS0EY4S7hLeEEkEvWITsRwooC4hlhJPEQ8TxwlviVRSGYkNimBJCFtIe0nnSLd
Ir0gk8lGZA9yPFlM3kJuJp8h3ye/UaAqWCoEKPAUVivUKHQqXFF4pohXNFT0VFysmK9YoXhEcUjx
qRJeyUiJrcRRWqVUo3RU6YbStDJV2UY5VDlDebNyi/IF5UcULMWI4kPhUYoo+yhnKGNUhKpPZVO5
1HXURupZ6jgNQzOmBdBSaaW0b2iDtCkVioqdSrRKnkqNynEVKR2hG9ED6On0Mvph+nX6O1UtVU9V
vuom1TbVK6qv1eaoeajx1UrU2tVG1N6pM9R91NPUt6l3qd/TQGmYaYRr5Grs0Tir8XQObY7LHO6c
kjmH59zWhDXNNCM0V2ju0xzQnNbS1vLTytKq0jqj9VSbru2hnaq9Q/uE9qQOVcdNR6CzQ+ekzmOG
CsOTkc6oZPQxpnQ1df11Jbr1uoO6M3rGelF6hXrtevf0Cfos/ST9Hfq9+lMGOgYhBgUGrQa3DfGG
LMMUw12G/YavjYyNYow2GHUZPTJWMw4wzjduNb5rQjZxN1lm0mByzRRjyjJNM91tetkMNrM3SzGr
MRsyh80dzAXmu82HLdAWThZCiwaLG0wS05OZw2xljlrSLYMtCy27LJ9ZGVjFW22z6rf6aG1vnW7d
aH3HhmITaFNo02Pzq62ZLde2xvbaXPJc37mr53bPfW5nbse322N3055qH2K/wb7X/oODo4PIoc1h
0tHAMdGx1vEGi8YKY21mnXdCO3k5rXY65vTW2cFZ7HzY+RcXpkuaS4vLo3nG8/jzGueNueq5clzr
XaVuDLdEt71uUnddd457g/sDD30PnkeTx4SnqWeq50HPZ17WXiKvDq/XbGf2SvYpb8Tbz7vEe9CH
4hPlU+1z31fPN9m31XfKz95vhd8pf7R/kP82/xsBWgHcgOaAqUDHwJWBfUGkoAVB1UEPgs2CRcE9
IXBIYMj2kLvzDecL53eFgtCA0O2h98KMw5aFfR+OCQ8Lrwl/GGETURDRv4C6YMmClgWvIr0iyyLv
RJlESaJ6oxWjE6Kbo1/HeMeUx0hjrWJXxl6K04gTxHXHY+Oj45vipxf6LNy5cDzBPqE44foi40V5
iy4s1licvvj4EsUlnCVHEtGJMYktie85oZwGzvTSgKW1S6e4bO4u7hOeB28Hb5Lvyi/nTyS5JpUn
PUp2Td6ePJninlKR8lTAFlQLnqf6p9alvk4LTduf9ik9Jr09A5eRmHFUSBGmCfsytTPzMoezzLOK
s6TLnJftXDYlChI1ZUPZi7K7xTTZz9SAxESyXjKa45ZTk/MmNzr3SJ5ynjBvYLnZ8k3LJ/J9879e
gVrBXdFboFuwtmB0pefK+lXQqqWrelfrry5aPb7Gb82BtYS1aWt/KLQuLC98uS5mXU+RVtGaorH1
futbixWKRcU3NrhsqNuI2ijYOLhp7qaqTR9LeCUXS61LK0rfb+ZuvviVzVeVX33akrRlsMyhbM9W
zFbh1uvb3LcdKFcuzy8f2x6yvXMHY0fJjpc7l+y8UGFXUbeLsEuyS1oZXNldZVC1tep9dUr1SI1X
TXutZu2m2te7ebuv7PHY01anVVda926vYO/Ner/6zgajhop9mH05+x42Rjf2f836urlJo6m06cN+
4X7pgYgDfc2Ozc0tmi1lrXCrpHXyYMLBy994f9Pdxmyrb6e3lx4ChySHHn+b+O31w0GHe4+wjrR9
Z/hdbQe1o6QT6lzeOdWV0iXtjusePhp4tLfHpafje8vv9x/TPVZzXOV42QnCiaITn07mn5w+lXXq
6enk02O9S3rvnIk9c60vvG/wbNDZ8+d8z53p9+w/ed71/LELzheOXmRd7LrkcKlzwH6g4wf7HzoG
HQY7hxyHui87Xe4Znjd84or7ldNXva+euxZw7dLI/JHh61HXb95IuCG9ybv56Fb6ree3c27P3Flz
F3235J7SvYr7mvcbfjT9sV3qID0+6j068GDBgztj3LEnP2X/9H686CH5YcWEzkTzI9tHxyZ9Jy8/
Xvh4/EnWk5mnxT8r/1z7zOTZd794/DIwFTs1/lz0/NOvm1+ov9j/0u5l73TY9P1XGa9mXpe8UX9z
4C3rbf+7mHcTM7nvse8rP5h+6PkY9PHup4xPn34D94Tz+49wZioAAAAJcEhZcwAALiMAAC4jAXil
P3YAAAmySURBVHic5VsJcBPnFX6yVrJsy1Jt4fvGNkc4zGVikqlp6hRCIRQCYRjqZtpmKKRp2mbo
wJCJ2xlo3YaWlmSmhRSawZnQdNyU4U6gxKTlCpddbAiHscHyfWNblm1ZtvrebyzrWHlXXikS8Tez
Hmu12v3ft+9/73tv/+UsFgsQZPlXE0Cl3IL/LcOP8bjJ4auFAdxqACzHoNf0luWNedW0k6M/sp2l
3wRV4EH8V+vLEXoZdEOT0NpX0dZctPkFy6aZRZxsR3EicIqvuvGO0IJMdhBtn8kBx22G8WX8MLRk
OwcW2VKQ+XosPgLazqHx8b4eh8+AtlMQ5Hw9Dh+CG8/GMzw2BAQrAkAbKIdB1C2mAQu09w545LyP
DQHXvpsGk8OU7H8zajfdX25Bl0k6CY8FAROCOKvxBA6zVkaECs7Vdks+t98R8IROBadWJcPB8k7Y
cq4BevoH4ZmEEKfjnk1UWwnYmKGDbU9Fwvp/18Lhe51uXc+vCCDji15MgcggOfxkVjgsTlZDdVc/
LwG/zIqA51NDobNvEBbGB7N9hUsTYc1xvVsk+BUB+xbFMeOHkf41JdtcYTZOA1tgnIQDSxJAt/sW
9JkHRV3Trwj47eVmOLw8kfe7LpwK15t7YQDtmqoLtCPKFn/+X6to4wl+RcDRik74x50OWDt5pDTp
xZS39Vwj/LWsjcUDgjxABqvSNbAzOwbi1CMm3Gk3Qd6FJreu6VcEEJTykcKkG/Ndzkf34XK90e6Y
gUELFCJRF+qMcHFtqpUE6myYBsTffYJfEMDhHZ0cHggLYoLh+Yka6/5tnzc5GW+LGgyQG07XwrEV
SezzFEyVW+dHwJHKLrjd1seIEry29OFLR92GKTBB5Tyn37vRLvjbE/e7oAqJSApVsM+/eTqKbRQz
pu4vhzpD/6i/9wsCwgKdjdejUa09ZlG/L2nqtRIwjFBMCaHKAMHf+gUB/eiqcrl9U4L0vlSIaXP4
BQGVHSZ4AmOALSZi/tehBBbjBXOjVE77ejCAdpqEA6JHCVDKA1h6CkH324dpiw8pWiVLc3+/3QFV
nSa2b3pBOcSqFfB0bDC8/1w8BKI3kPO+khEOv/589LS2DINmgnrE/d8438jiwi0Mgv0ivMgjBCSj
UT+aEQ4/nB5mFSg1GHw+wYHYIkAmgwPfToCs6CDU7lFwCPP+nutt8KnewILVP+92wOpJWngxfSgT
bM2MgCJ9N6Y7/qInSaOEPc/GWj+T0b9DMeUOJBOwHg3fjYNwDDfv4r7pBffsStafzdEx4wk05Vel
adhW1tIHcw/cAzPGAo1N4ArCso8Ko7wLjfBuaRsYHwkhSptE1J8WxkBU8EgADUQPDELvGxZMYiCZ
gAl4x/liLbnlHxZGw6b/NOCdB0hFL9mOd50PKVoFM57IXJyktvsuGEnYmR3NUhvdYTl6UZJGAVqe
CD8Rz5OPx73+Wb3o8Usm4BqmIFdYj1OCNiGUPDoHzXlXUKHLOBY/fHgZr7flbKNoRSidgMYeqaeA
Sw1Dam/diWpWDkcHDw2rGIlpMJrhOSyL+bzsPErh9r4BWJYSyj4bMfKvOKJ3Sw5LJoB6cx2Ybvhc
UiwqHg5lA5KvOR89gCPfSYSCLx6ygEZTY3mqBg45VIlvYtGTf2koQ6zBrELTa8PpOvis2uDWtd0i
wDEvU1QvwLQlxXhCXlYkFFV3Q3l7H9xq7YX09+4ODS5gSMqc5Wl92bbDqDCibSwQTcBrs3Xw9jdi
oNZghsvoshfre2A+RvTV6RqXv6FgTOmwD/NxPFZsagU/UbEhHJxB1//VxSZIQwH0JJ53TmQQXqsf
pr9/j3kZBcCpj8QSlciemHoEUQTI8E7/FAkgUOm5ElMXba7w31oj7CpugZNVBmtKonPMwiD2/Wlh
sHFmODhyQSTstcnpBA0avAizwskHXTD7gwoUWDKgAs+Ef9xJdaNBFAHUm6M0JgS6Mz/+tA7233Su
4mgdQklTD9sKvmiHgsXxME0XyHMWe1BmIAIosHmgC+4EUQS8mqETPIZU56qjevjYQf3xoRjdN7uw
Ei6sTbVrd/NhKUb4hFAlVHeZxAzVbQgSoMFSdUmKWugwyMeILcb4YdC8Xn64Ckq/l8a0vyvQV7lT
taxf6A0IEtCJefYXqOZIiZE05UMrGvPWFfcHSFF/34129DDXAqikuRf+Ve5er98diJoCFNCowvrb
ojhWsTmiEIsY4xiDEuV7PgIonmzHSvD3V1uYFvAWRKfBu3i3sgvvw8crk1hktgUpsrGC0pkByXNM
kQs+rITrzZ5JdaPBLSFEkbzR6NygqBXou4k5p9ohy9xBwr8MuC2F+bxRJZemBAN5fj9g8Z7b28It
Ar6Frk+63BFTULBQrh4L1Eo5xKqdh7ElMwK1fjNbD+BNiCIgHGuAXSiDc6fwLyajXP02BsqxwFWl
t21BJCxJDoWXT9WwIslbECQgTCWHGy+lWUtUPuQkhsAMlLllza57A67w8zmuRdaCmCAoyU2D1cf0
cLxybB4mBEECqMZWBIzeYKZv9+TEwUJUd+6krA1YEzwV45xWbUEiKcRFEeUJCBJAT1r333wIm+aO
Lofpbn2wJAFe+qRGVENiBRZT7zwTK3hcfbeZLZbwFkTFgD2lbfA6EiB0H9ZM0kCKNgVeO1Pv8pke
LXZ688lI2Jw5QfB8hL1l7b4XQhUP++A0lra2AohKUmpQOsr4zKgguLh2ImtwnHxgYAGsDz0iJkQB
X48LZmV0OM9zQD7QYqh9N/ifL3gKotMgtaAqOkysgXmloQdutvZCdnwIezKrcmCBPuUkhLBNLPaj
JH4FS+lJWB1mRQfDvOggtjyGngB7E6IJuNpgZJstivQGWHlEDydQHktZbvzhnQ5Md7VMFVImoW1v
mYQTugHJTVGqA2iGSiHgXK0RLF+S8nOEZALm4ZyXmqSyMIPsvi51JGODZAIyHz3q4gM1UE9VDbWp
aW7zldKE+dGjawFvQjIBs1w8raEW2cqjemvcoBb6pXWpMDfS+fh0JIcWPolZ0uJpSCZgx5UWthKD
dLttMvjjtRa7oElFDen6K+vS7DrCt9tN8E5Jq0+MJ0gmgJoWyw9VsUfVGzPC4QfTwtjDE+rxO6IU
o/v2S02Qh0LocEUnzvs2OOPmkxxPw2MLJGixw9azDZB3vpE90el1sViRFjzsKm4Fgzd63GOAx5fI
kGwVkq7+YjzBL9YI+RJEgBnGLxFmDmVcDcq4ZF+PxCdA2zmQWY6z10nHI9B2DszmHcApcmH8vT3a
QbZzls1z9PQiMb1LC+OHhA6svl4g21nwo7eoZflXZ4zH1+f/DwDorVn5fsuyAAAAAElFTkSuQmCC
]]></Data>
        <Data Key="icon_content_type" Type="Quote">image/png</Data>
        <Data Key="valid_id">1</Data>
        <Data Key="create_time">current_timestamp</Data>
        <Data Key="create_by">1</Data>
        <Data Key="change_time">current_timestamp</Data>
        <Data Key="change_by">1</Data>
    </Insert>

    <Insert Table="customer_portal_group">
        <Data Key="id" Type="AutoIncrement">2</Data>
        <Data Key="name" Type="Quote">Incident Reports</Data>
        <Data Key="icon_content" Type="Quote"><![CDATA[iVBORw0KGgoAAAANSUhEUgAAAEAAAABACAYAAACqaXHeAAAKN2lDQ1BzUkdCIElFQzYxOTY2LTIu
MQAAeJydlndUU9kWh8+9N71QkhCKlNBraFICSA29SJEuKjEJEErAkAAiNkRUcERRkaYIMijggKND
kbEiioUBUbHrBBlE1HFwFBuWSWStGd+8ee/Nm98f935rn73P3Wfvfda6AJD8gwXCTFgJgAyhWBTh
58WIjYtnYAcBDPAAA2wA4HCzs0IW+EYCmQJ82IxsmRP4F726DiD5+yrTP4zBAP+flLlZIjEAUJiM
5/L42VwZF8k4PVecJbdPyZi2NE3OMErOIlmCMlaTc/IsW3z2mWUPOfMyhDwZy3PO4mXw5Nwn4405
Er6MkWAZF+cI+LkyviZjg3RJhkDGb+SxGXxONgAoktwu5nNTZGwtY5IoMoIt43kA4EjJX/DSL1jM
zxPLD8XOzFouEiSniBkmXFOGjZMTi+HPz03ni8XMMA43jSPiMdiZGVkc4XIAZs/8WRR5bRmyIjvY
ODk4MG0tbb4o1H9d/JuS93aWXoR/7hlEH/jD9ld+mQ0AsKZltdn6h21pFQBd6wFQu/2HzWAvAIqy
vnUOfXEeunxeUsTiLGcrq9zcXEsBn2spL+jv+p8Of0NffM9Svt3v5WF485M4knQxQ143bmZ6pkTE
yM7icPkM5p+H+B8H/nUeFhH8JL6IL5RFRMumTCBMlrVbyBOIBZlChkD4n5r4D8P+pNm5lona+BHQ
llgCpSEaQH4eACgqESAJe2Qr0O99C8ZHA/nNi9GZmJ37z4L+fVe4TP7IFiR/jmNHRDK4ElHO7Jr8
WgI0IABFQAPqQBvoAxPABLbAEbgAD+ADAkEoiARxYDHgghSQAUQgFxSAtaAYlIKtYCeoBnWgETSD
NnAYdIFj4DQ4By6By2AE3AFSMA6egCnwCsxAEISFyBAVUod0IEPIHLKFWJAb5AMFQxFQHJQIJUNC
SAIVQOugUqgcqobqoWboW+godBq6AA1Dt6BRaBL6FXoHIzAJpsFasBFsBbNgTzgIjoQXwcnwMjgf
LoK3wJVwA3wQ7oRPw5fgEVgKP4GnEYAQETqiizARFsJGQpF4JAkRIauQEqQCaUDakB6kH7mKSJGn
yFsUBkVFMVBMlAvKHxWF4qKWoVahNqOqUQdQnag+1FXUKGoK9RFNRmuizdHO6AB0LDoZnYsuRleg
m9Ad6LPoEfQ4+hUGg6FjjDGOGH9MHCYVswKzGbMb0445hRnGjGGmsVisOtYc64oNxXKwYmwxtgp7
EHsSewU7jn2DI+J0cLY4X1w8TogrxFXgWnAncFdwE7gZvBLeEO+MD8Xz8MvxZfhGfA9+CD+OnyEo
E4wJroRIQiphLaGS0EY4S7hLeEEkEvWITsRwooC4hlhJPEQ8TxwlviVRSGYkNimBJCFtIe0nnSLd
Ir0gk8lGZA9yPFlM3kJuJp8h3ye/UaAqWCoEKPAUVivUKHQqXFF4pohXNFT0VFysmK9YoXhEcUjx
qRJeyUiJrcRRWqVUo3RU6YbStDJV2UY5VDlDebNyi/IF5UcULMWI4kPhUYoo+yhnKGNUhKpPZVO5
1HXURupZ6jgNQzOmBdBSaaW0b2iDtCkVioqdSrRKnkqNynEVKR2hG9ED6On0Mvph+nX6O1UtVU9V
vuom1TbVK6qv1eaoeajx1UrU2tVG1N6pM9R91NPUt6l3qd/TQGmYaYRr5Grs0Tir8XQObY7LHO6c
kjmH59zWhDXNNCM0V2ju0xzQnNbS1vLTytKq0jqj9VSbru2hnaq9Q/uE9qQOVcdNR6CzQ+ekzmOG
CsOTkc6oZPQxpnQ1df11Jbr1uoO6M3rGelF6hXrtevf0Cfos/ST9Hfq9+lMGOgYhBgUGrQa3DfGG
LMMUw12G/YavjYyNYow2GHUZPTJWMw4wzjduNb5rQjZxN1lm0mByzRRjyjJNM91tetkMNrM3SzGr
MRsyh80dzAXmu82HLdAWThZCiwaLG0wS05OZw2xljlrSLYMtCy27LJ9ZGVjFW22z6rf6aG1vnW7d
aH3HhmITaFNo02Pzq62ZLde2xvbaXPJc37mr53bPfW5nbse322N3055qH2K/wb7X/oODo4PIoc1h
0tHAMdGx1vEGi8YKY21mnXdCO3k5rXY65vTW2cFZ7HzY+RcXpkuaS4vLo3nG8/jzGueNueq5clzr
XaVuDLdEt71uUnddd457g/sDD30PnkeTx4SnqWeq50HPZ17WXiKvDq/XbGf2SvYpb8Tbz7vEe9CH
4hPlU+1z31fPN9m31XfKz95vhd8pf7R/kP82/xsBWgHcgOaAqUDHwJWBfUGkoAVB1UEPgs2CRcE9
IXBIYMj2kLvzDecL53eFgtCA0O2h98KMw5aFfR+OCQ8Lrwl/GGETURDRv4C6YMmClgWvIr0iyyLv
RJlESaJ6oxWjE6Kbo1/HeMeUx0hjrWJXxl6K04gTxHXHY+Oj45vipxf6LNy5cDzBPqE44foi40V5
iy4s1licvvj4EsUlnCVHEtGJMYktie85oZwGzvTSgKW1S6e4bO4u7hOeB28Hb5Lvyi/nTyS5JpUn
PUp2Td6ePJninlKR8lTAFlQLnqf6p9alvk4LTduf9ik9Jr09A5eRmHFUSBGmCfsytTPzMoezzLOK
s6TLnJftXDYlChI1ZUPZi7K7xTTZz9SAxESyXjKa45ZTk/MmNzr3SJ5ynjBvYLnZ8k3LJ/J9879e
gVrBXdFboFuwtmB0pefK+lXQqqWrelfrry5aPb7Gb82BtYS1aWt/KLQuLC98uS5mXU+RVtGaorH1
futbixWKRcU3NrhsqNuI2ijYOLhp7qaqTR9LeCUXS61LK0rfb+ZuvviVzVeVX33akrRlsMyhbM9W
zFbh1uvb3LcdKFcuzy8f2x6yvXMHY0fJjpc7l+y8UGFXUbeLsEuyS1oZXNldZVC1tep9dUr1SI1X
TXutZu2m2te7ebuv7PHY01anVVda926vYO/Ner/6zgajhop9mH05+x42Rjf2f836urlJo6m06cN+
4X7pgYgDfc2Ozc0tmi1lrXCrpHXyYMLBy994f9Pdxmyrb6e3lx4ChySHHn+b+O31w0GHe4+wjrR9
Z/hdbQe1o6QT6lzeOdWV0iXtjusePhp4tLfHpafje8vv9x/TPVZzXOV42QnCiaITn07mn5w+lXXq
6enk02O9S3rvnIk9c60vvG/wbNDZ8+d8z53p9+w/ed71/LELzheOXmRd7LrkcKlzwH6g4wf7HzoG
HQY7hxyHui87Xe4Znjd84or7ldNXva+euxZw7dLI/JHh61HXb95IuCG9ybv56Fb6ree3c27P3Flz
F3235J7SvYr7mvcbfjT9sV3qID0+6j068GDBgztj3LEnP2X/9H686CH5YcWEzkTzI9tHxyZ9Jy8/
Xvh4/EnWk5mnxT8r/1z7zOTZd794/DIwFTs1/lz0/NOvm1+ov9j/0u5l73TY9P1XGa9mXpe8UX9z
4C3rbf+7mHcTM7nvse8rP5h+6PkY9PHup4xPn34D94Tz+49wZioAAAAJcEhZcwAALiMAAC4jAXil
P3YAAATnSURBVHic5ZtNbxtFGMefXa+9eXFE07SK1MaQVlA1QS7kvagCpHIkp57Doefew2eAD1Ap
JRAqtYJKlRNIS1uKuEQhKckpUCoqhNvGldfGdojtlHi93mVmg0NirzfjaJ7ZqP4dsi+ezP6f/87M
7szsKJZlAWUuFAqpgcDHZHcUQOoiWx+8XJQArBjZ3iro+ifvrq6u0pMK/bNw4sT5QECNkN1XvFSI
DLmh0mtke4nEOkZivvBONPqjMt/1+quK6otIL3fwu6CxyrIvQmI/o/hVa5ycapjgy1ATaOwKWNKH
9KghIbErJPgur3V4BomdNoKK1zo8RBEWvK+5mTjuXtesUgnMQkGQoi3QDZD9fuidjkDz6dNM6dOR
afhzfBxZ1f+gGxDs72cOntL69luIaqpBN6BteKiu9JnZWSQlzuAbMDRcV/rU9AySEmdQDaD1v7W/
jzl9fmkJCrEYoqJqUA1oCYdBbmpiTp8iDaBoUA2op/6bm5uQuXMHUY0zuAbUUf//vv8DlPJ5RDXO
oBkgyTIEB/qZ06ciESwprqAZ0NLbC75gkCltMZmE7Pw8lhRX0Ayop/6nv/kWLNPEkuIKngF11P/U
tPjWvwyaAcHBAaZ0Lx4+hH8eP675u//wYVKahomhQ9B6JmyXlsS1a7xk4hjQfOoUKO3tTGkr776/
o8MOtm2EBD1yluT1xu7fOzsPvgE0ABYsw4DcwiJ0jI5u3eWzI9B08qTr/2Rmb/GQuA2OAYwNoOTz
wZu32QOydB20qan9ynIEyQDGBnCPAZJK6KtyMZXah6LacDegqbsb/EeP8s6WvCuboE1Ocs+WuwGs
9b9e1u7dg80nT7jny9+AOgdAWIlfuYKSL4IB9Q2AsJD7aQE2fvmVe74Urgaox45B4PhxnlnaxCcm
uOdZhqsBQYT6T98U1xE7SlwNYK3/tN9Ph7+yD36G9g/OuxoXn8Cp+2X4GlAjkFIuB/nlZTvg3INF
cld/2+79dX40VjO/wtOnsHb3Lk+JVXA1oKgl7FfZUjYLOXKHc0vLVQHvZK82gz73sbvJXA34/eJF
CJCg9FgMyl+euOH2xDDSaSGDpFwNoHN7ha0vT5hwazMSU18KmSf0dGa4VgkwSSOZvH5diAbPDPAf
OQIq6Tc4kfzqazBIwykCzwyodfdplzfBucvrhocGONf/9MwM6MmkMB0HqwSQJ0f8M/5dXjc8MUA5
dMgeN6xk7fv7sBmNitUi9Gr/0TY46HheQ+z01MIbA0aqi39ucRHyKyvCtXhjgMOkCXanpxbCDaDz
hS29PbvOvXj0CNbn5kRLsRFuQNvAAIAs7zqnIQ13sSDcgGDF85/2HTLfif8wooz4ElAxZqBNfm53
orxCqAH0e6HWcHj72EhnIHXzpkgJVQg1INjXB5Lfv32cuHpV+KexlQg1YGfxNzc2IMlxlne/iDVg
RwP4140bYGSzIi/viDAD5EDArgIUq1gE7QtxXV43hBnQ0tMDkqra+/QrD13TRF3aFWEGFJ4/Bz0e
t0tC/PJlUZfdE2EG0Hn9lffet/dZRoxFIbQRPEiBl6EGGNC464YMBSyIgQTdXivxBBK7ApJ1G0C6
5LUWTyCxK8WC9KmiwlgjLZ2lkNZo3aCxn4v98YwuJKZraRvFBBq8aZYunItFn9mNH11FPRcKhRtl
+by+Y/n8vxG2jvDsDE/xAAAAAElFTkSuQmCC
]]></Data>
        <Data Key="icon_content_type" Type="Quote">image/png</Data>
        <Data Key="valid_id">1</Data>
        <Data Key="create_time">current_timestamp</Data>
        <Data Key="create_by">1</Data>
        <Data Key="change_time">current_timestamp</Data>
        <Data Key="change_by">1</Data>
    </Insert>

    <Insert Table="customer_portal_group">
        <Data Key="id" Type="AutoIncrement">3</Data>
        <Data Key="name" Type="Quote">Requisitions</Data>
        <Data Key="icon_content" Type="Quote"><![CDATA[iVBORw0KGgoAAAANSUhEUgAAAEAAAABACAYAAACqaXHeAAAKN2lDQ1BzUkdCIElFQzYxOTY2LTIu
MQAAeJydlndUU9kWh8+9N71QkhCKlNBraFICSA29SJEuKjEJEErAkAAiNkRUcERRkaYIMijggKND
kbEiioUBUbHrBBlE1HFwFBuWSWStGd+8ee/Nm98f935rn73P3Wfvfda6AJD8gwXCTFgJgAyhWBTh
58WIjYtnYAcBDPAAA2wA4HCzs0IW+EYCmQJ82IxsmRP4F726DiD5+yrTP4zBAP+flLlZIjEAUJiM
5/L42VwZF8k4PVecJbdPyZi2NE3OMErOIlmCMlaTc/IsW3z2mWUPOfMyhDwZy3PO4mXw5Nwn4405
Er6MkWAZF+cI+LkyviZjg3RJhkDGb+SxGXxONgAoktwu5nNTZGwtY5IoMoIt43kA4EjJX/DSL1jM
zxPLD8XOzFouEiSniBkmXFOGjZMTi+HPz03ni8XMMA43jSPiMdiZGVkc4XIAZs/8WRR5bRmyIjvY
ODk4MG0tbb4o1H9d/JuS93aWXoR/7hlEH/jD9ld+mQ0AsKZltdn6h21pFQBd6wFQu/2HzWAvAIqy
vnUOfXEeunxeUsTiLGcrq9zcXEsBn2spL+jv+p8Of0NffM9Svt3v5WF485M4knQxQ143bmZ6pkTE
yM7icPkM5p+H+B8H/nUeFhH8JL6IL5RFRMumTCBMlrVbyBOIBZlChkD4n5r4D8P+pNm5lona+BHQ
llgCpSEaQH4eACgqESAJe2Qr0O99C8ZHA/nNi9GZmJ37z4L+fVe4TP7IFiR/jmNHRDK4ElHO7Jr8
WgI0IABFQAPqQBvoAxPABLbAEbgAD+ADAkEoiARxYDHgghSQAUQgFxSAtaAYlIKtYCeoBnWgETSD
NnAYdIFj4DQ4By6By2AE3AFSMA6egCnwCsxAEISFyBAVUod0IEPIHLKFWJAb5AMFQxFQHJQIJUNC
SAIVQOugUqgcqobqoWboW+godBq6AA1Dt6BRaBL6FXoHIzAJpsFasBFsBbNgTzgIjoQXwcnwMjgf
LoK3wJVwA3wQ7oRPw5fgEVgKP4GnEYAQETqiizARFsJGQpF4JAkRIauQEqQCaUDakB6kH7mKSJGn
yFsUBkVFMVBMlAvKHxWF4qKWoVahNqOqUQdQnag+1FXUKGoK9RFNRmuizdHO6AB0LDoZnYsuRleg
m9Ad6LPoEfQ4+hUGg6FjjDGOGH9MHCYVswKzGbMb0445hRnGjGGmsVisOtYc64oNxXKwYmwxtgp7
EHsSewU7jn2DI+J0cLY4X1w8TogrxFXgWnAncFdwE7gZvBLeEO+MD8Xz8MvxZfhGfA9+CD+OnyEo
E4wJroRIQiphLaGS0EY4S7hLeEEkEvWITsRwooC4hlhJPEQ8TxwlviVRSGYkNimBJCFtIe0nnSLd
Ir0gk8lGZA9yPFlM3kJuJp8h3ye/UaAqWCoEKPAUVivUKHQqXFF4pohXNFT0VFysmK9YoXhEcUjx
qRJeyUiJrcRRWqVUo3RU6YbStDJV2UY5VDlDebNyi/IF5UcULMWI4kPhUYoo+yhnKGNUhKpPZVO5
1HXURupZ6jgNQzOmBdBSaaW0b2iDtCkVioqdSrRKnkqNynEVKR2hG9ED6On0Mvph+nX6O1UtVU9V
vuom1TbVK6qv1eaoeajx1UrU2tVG1N6pM9R91NPUt6l3qd/TQGmYaYRr5Grs0Tir8XQObY7LHO6c
kjmH59zWhDXNNCM0V2ju0xzQnNbS1vLTytKq0jqj9VSbru2hnaq9Q/uE9qQOVcdNR6CzQ+ekzmOG
CsOTkc6oZPQxpnQ1df11Jbr1uoO6M3rGelF6hXrtevf0Cfos/ST9Hfq9+lMGOgYhBgUGrQa3DfGG
LMMUw12G/YavjYyNYow2GHUZPTJWMw4wzjduNb5rQjZxN1lm0mByzRRjyjJNM91tetkMNrM3SzGr
MRsyh80dzAXmu82HLdAWThZCiwaLG0wS05OZw2xljlrSLYMtCy27LJ9ZGVjFW22z6rf6aG1vnW7d
aH3HhmITaFNo02Pzq62ZLde2xvbaXPJc37mr53bPfW5nbse322N3055qH2K/wb7X/oODo4PIoc1h
0tHAMdGx1vEGi8YKY21mnXdCO3k5rXY65vTW2cFZ7HzY+RcXpkuaS4vLo3nG8/jzGueNueq5clzr
XaVuDLdEt71uUnddd457g/sDD30PnkeTx4SnqWeq50HPZ17WXiKvDq/XbGf2SvYpb8Tbz7vEe9CH
4hPlU+1z31fPN9m31XfKz95vhd8pf7R/kP82/xsBWgHcgOaAqUDHwJWBfUGkoAVB1UEPgs2CRcE9
IXBIYMj2kLvzDecL53eFgtCA0O2h98KMw5aFfR+OCQ8Lrwl/GGETURDRv4C6YMmClgWvIr0iyyLv
RJlESaJ6oxWjE6Kbo1/HeMeUx0hjrWJXxl6K04gTxHXHY+Oj45vipxf6LNy5cDzBPqE44foi40V5
iy4s1licvvj4EsUlnCVHEtGJMYktie85oZwGzvTSgKW1S6e4bO4u7hOeB28Hb5Lvyi/nTyS5JpUn
PUp2Td6ePJninlKR8lTAFlQLnqf6p9alvk4LTduf9ik9Jr09A5eRmHFUSBGmCfsytTPzMoezzLOK
s6TLnJftXDYlChI1ZUPZi7K7xTTZz9SAxESyXjKa45ZTk/MmNzr3SJ5ynjBvYLnZ8k3LJ/J9879e
gVrBXdFboFuwtmB0pefK+lXQqqWrelfrry5aPb7Gb82BtYS1aWt/KLQuLC98uS5mXU+RVtGaorH1
futbixWKRcU3NrhsqNuI2ijYOLhp7qaqTR9LeCUXS61LK0rfb+ZuvviVzVeVX33akrRlsMyhbM9W
zFbh1uvb3LcdKFcuzy8f2x6yvXMHY0fJjpc7l+y8UGFXUbeLsEuyS1oZXNldZVC1tep9dUr1SI1X
TXutZu2m2te7ebuv7PHY01anVVda926vYO/Ner/6zgajhop9mH05+x42Rjf2f836urlJo6m06cN+
4X7pgYgDfc2Ozc0tmi1lrXCrpHXyYMLBy994f9Pdxmyrb6e3lx4ChySHHn+b+O31w0GHe4+wjrR9
Z/hdbQe1o6QT6lzeOdWV0iXtjusePhp4tLfHpafje8vv9x/TPVZzXOV42QnCiaITn07mn5w+lXXq
6enk02O9S3rvnIk9c60vvG/wbNDZ8+d8z53p9+w/ed71/LELzheOXmRd7LrkcKlzwH6g4wf7HzoG
HQY7hxyHui87Xe4Znjd84or7ldNXva+euxZw7dLI/JHh61HXb95IuCG9ybv56Fb6ree3c27P3Flz
F3235J7SvYr7mvcbfjT9sV3qID0+6j068GDBgztj3LEnP2X/9H686CH5YcWEzkTzI9tHxyZ9Jy8/
Xvh4/EnWk5mnxT8r/1z7zOTZd794/DIwFTs1/lz0/NOvm1+ov9j/0u5l73TY9P1XGa9mXpe8UX9z
4C3rbf+7mHcTM7nvse8rP5h+6PkY9PHup4xPn34D94Tz+49wZioAAAAJcEhZcwAALiMAAC4jAXil
P3YAAAfOSURBVHic7Vt5bFRFGP+6R++LnvSAAoV2W2gRBJFySEqRU2NajwQxQWMMgmL0D43/eCT+
ocSExASPaAgRJUhCUVT+EOUQkaMUuVqg2NL7vu9ju/X7pp3X93a3ZffNq4/S/siUeW9mZ+f7vfmu
mX2mgYEBIGzet3ua0dPrHaxuwhKLxQgPFvqxlGP5pb+355MDW98so5sm+vP8d3vSDWavbKwG6TjB
sQY90DgsO1DWLShz5vdbdpwwPbf/s+lmgynbw+OBFl6BQVk9slH2VJOn0fQ2PNhP3imIBJLdhDZg
owdeTUSQ7CYUPlbviegFkp2MoEnviegI00QWnmGSAL0noDcmCdB7AiJIjIiGdYmp4OfpNWIfCvQr
Whrh0NXz0N3X59A+rgl4eckqiPS/dwyXhERVtTbD8YLrDm3jloAI/0CXhOeobmt2en/cEmCJiJHq
pc0N8FNerkMfynRtWGrbW6C8udHpOOOWgKTIaKn+T0Ux5JQWqhpn3BJgiRgmIK+6XPU4bhPgbTbD
s/MfhajAYPAymsFq61f95a6CkjX6x2HA61Bff1bvt9mgsKFG9dhuE7B8ZiJkzJmn+gu1xp36aujr
V/8Q3Cago7dH9ZeNBW7WVgp93m0CbtZUKK6/+Pt36Lb2gXxH4Y2V66XrPWePMzUxGAzsmpbsa8se
B9PQ9TcXTkJbTzdb5mSxaXm/ujQDvIbytL0XT0ntBBt+fltaBnibzOw6v0a9/hPcJqC5q5MFFWQD
CLQirlWV2vXpgCk+fqxejlEYRWJy2AZs+HeQgGtVZaw/h9loBM8h4cmNnS0uUCzxqQHBkvBWJKOo
odZdERRQ5QVo2XECEiOiHAioa2+VCAj3C3AgQIkBxRUFOHz1tHR3Oei3Reb+itD4ieg/QSUBFZA+
O5nVkyNjHNrrO9ogITyK1cNRIHcQ5jfcv6Gz3aE9Seb+bgi4Pw5VBNyqGTY8s0IiwMfsCV19vdK9
GlwBHGG4AkaHcj8yzM9fqtd1tNp3VhAuagAJqgho6e6EytYmiA6cwozTU/MWsVibH7LQfQ6acPqc
uczAkahGNH5GD4PUvio+CZpxPGojX78wZqbUFujlwz7L4YtEB3n7snpvvxUK69X7fw7VkeBNXAVc
0PWW+SP2i5sSBlsXrRyxPTNl8YhtRJ4zFSMU1FVrEoSpJwDtwGrZ0/m/cUuD5U9QTYD9BHLL7zKX
SGpAPn8FRowcVypLhsJZYD49LW6O5Nf55wgUAyybkSC15ZQVsRhD3sZBD0ALqCagFV0U+fjYoBB2
fbroFlzBrIyDrDU3gIevXYSSpnqpbfG0WeBpHPzqb3PPQFPnYBxA/n/5EHFkTSjI4ss8NjhEIqDH
aoW7DXVqp66AUDZIq4ATkIz+WU5ALXoCTgD9LydADm44CRTkcBApch1PkuX/BfVVmiVhQgRQWMwT
o7mRygOmhs42qR4xSiwgD4NCfIddoPzzBAq4OG7XVqmZrlMIrwASgDQ2NjgU/L28oR11nFDXPiyA
XDB7yKOAcFnMUNuujAHkK+BGdZnItBUQIoAMWnlzA0xD4UmQ1KjpbHdmsK1L6kdhs69s51Z+GBuI
fn0wmfJQxA8Ua/DP0P0AJJdAfUdSJzUQ3hGiVUAEELYtXe20DxHzZdZLTts+WveM0/sbLA+xYo+C
uiqWUWoFYQLy0A6sSUjRYi4uIb9GG/fHIUwAZYJUEsOj0R4MKLauRgNpgSu/S6Dx+N4BQasAiEOY
ACumo5+e+lWLuTjFTEy2Plybxeqk/8Ua6j/hvt8VTgifKtXvYPxv01D/CZoTQJabMj7DUOhrkGV+
HGz526kKqQ+PiWzsQMOGxm4AkmTJUJ7g9pczaEJAZEAQS4nnTZ2G6aqPFkM6RZNs60wrCBNAT+it
lRukTcyxxCtL0tkW2CVMkrSC0Kxpc3J7WsY9hefRoSsgFTKM4B1ItbanrYF3jx2EmrYWt+Y6EoQI
WDHLIu3QkIX+HLO3kqY6TIUt8HTqI1K/9387zDZK7wXKEPdkvigR+idmmNnXczCU9sMgK4PlFOQS
V2P+ceDyWZGpSxAiID4sUqr/nH9ZygaP5uXCgpg4iA8dbKd9Q1cIoJSXC0+h8N6c08zqN3a2w8Er
52Dn8rWsbXZo5GjDuAUhAuSprH142ivbrlbzO0zyBPLx5dDyh51CBJRhIsSxMWkBi9OLG+vhsXiL
Yvva1eSlsqWJGTk6HKFzBVKjH29cglDfAMhKGVap4kZtNkMIQgScuXsbnpz7MNutpWztvTWZDn2u
V5WxkyRXQHbkVGG+lFs8kbwQNmGRP29aGSf+zROZtgJi6XB3F3x17g94HXVTHq9zUE7/9YWTbo15
6OoFFv7OHrIvcuFJIfbn/qVYeaIQdt6U/3+AVj4Ll2sKBkJEBB1pnS+5w5avu6fJPbgKPj5xFDYm
L2BnBqQK9NRJvY7gePaHs6LQJHopRR3fffoY89+0I2wVPK+jQ48j6P6o0EapDUPisfohhqbhG4vh
BYW3R6/Vqul49rjvs8GxxiQBek9Ab0wSoPcE9MYkAVisMHGJsNJrc+WYXc3QeyZ6gGSn1+ZoT3uH
3pPRAyS7CcPOXWaDactEenWWgEFrS5/Nusv0wws7S+lFYnqXdqKQQMLj8s8k2Znxo7eoN+/bnTJR
Xp+39Q2/Pv8fMKT3adZ3BfMAAAAASUVORK5CYII=
]]></Data>
        <Data Key="icon_content_type" Type="Quote">image/png</Data>
        <Data Key="valid_id">1</Data>
        <Data Key="create_time">current_timestamp</Data>
        <Data Key="create_by">1</Data>
        <Data Key="change_time">current_timestamp</Data>
        <Data Key="change_by">1</Data>
    </Insert>
</database><|MERGE_RESOLUTION|>--- conflicted
+++ resolved
@@ -1,6 +1,13 @@
 <?xml version="1.0" encoding="utf-8" ?>
 <database Name="kix">
-<<<<<<< HEAD
+    <TableDrop Name="faq_state_type"/>
+    <TableDrop Name="faq_state"/>
+    <TableAlter Name="faq_item">
+        <ColumnAdd Name="language" Required="true" Size="8" Type="VARCHAR"/>
+        <ColumnAdd Name="visibility" Required="true" Size="20" Type="VARCHAR"/>
+        <ColumnDrop Name="f_language_id"/>
+        <ColumnDrop Name="f_state_id"/>
+    </TableAlter>
     <TableAlter Name="kix_text_module">
         <ColumnAdd Name="category"    Required="false" Type="VARCHAR" Size="255"/>
         <ColumnChange Name="subject"  Required="false" Type="VARCHAR" Size="255"/>
@@ -23,15 +30,6 @@
             <IndexColumn Name="state"/>
             <IndexColumn Name="login"/>
         </Index>
-=======
-    <TableDrop Name="faq_state_type"/>
-    <TableDrop Name="faq_state"/>
-    <TableAlter Name="faq_item">
-        <ColumnAdd Name="language" Required="true" Size="8" Type="VARCHAR"/>
-        <ColumnAdd Name="visibility" Required="true" Size="20" Type="VARCHAR"/>
-        <ColumnDrop Name="f_language_id"/>
-        <ColumnDrop Name="f_state_id"/>
->>>>>>> 1f0c223c
     </TableAlter>
     <TableDrop Name="link_state"/>
     <TableAlter Name="link_relation">
