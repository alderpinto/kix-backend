<?xml version="1.0" encoding="utf-8" ?>
<database Name="kix">

<!-- acl - all acls from the editor -->
<Table Name="acl">
    <Column Name="id" Required="true" PrimaryKey="true" AutoIncrement="true" Type="INTEGER"/>
    <Column Name="name" Required="true" Type="VARCHAR" Size="200"/>
    <Column Name="comments" Required="false" Size="250" Type="VARCHAR"/>
    <Column Name="description" Required="false" Size="250" Type="VARCHAR"/>
    <Column Name="valid_id" Required="true" Type="SMALLINT"/>
    <Column Name="stop_after_match" Required="false" Type="SMALLINT"/>
    <!-- configs stored as YAML like in the web service configuration -->
    <Column Name="config_match" Required="false" Type="LONGBLOB"/>
    <Column Name="config_change" Required="false" Type="LONGBLOB"/>
    <Column Name="create_time" Required="true" Type="DATE"/>
    <Column Name="create_by" Required="true" Type="INTEGER"/>
    <Column Name="change_time" Required="true" Type="DATE"/>
    <Column Name="change_by" Required="true" Type="INTEGER"/>
    <Unique Name="acl_name">
        <UniqueColumn Name="name"/>
    </Unique>
    <ForeignKey ForeignTable="valid">
        <Reference Local="valid_id" Foreign="id"/>
    </ForeignKey>
    <ForeignKey ForeignTable="users">
        <Reference Local="create_by" Foreign="id"/>
        <Reference Local="change_by" Foreign="id"/>
    </ForeignKey>
</Table>

<!-- acl_sync - sync states for acls -->
<Table Name="acl_sync">
    <Column Name="acl_id" Required="true" Size="200" Type="VARCHAR"/>
    <Column Name="sync_state" Required="true" Size="30" Type="VARCHAR"/>
    <Column Name="create_time" Required="true" Type="DATE"/>
    <Column Name="change_time" Required="true" Type="DATE"/>
</Table>

<!-- addressbook - all email addresses used in communication and not contained in customer user backends -->
<Table Name="addressbook">
    <Column Name="id" Required="true" Type="INTEGER" PrimaryKey="true" AutoIncrement="true"/>
    <Column Name="email" Required="true" Type="VARCHAR" Size="255"/>
    <Column Name="email_lower" Required="true" Type="VARCHAR" Size="255"/>
    <Index Name="addressbook_email">
        <IndexColumn Name="email"/>
    </Index>
    <Index Name="addressbook_email_lower">
        <IndexColumn Name="email_lower"/>
    </Index>
</Table>

<!-- valid - all valid states -->
<Table Name="valid">
    <Column Name="id" Required="true" PrimaryKey="true" AutoIncrement="true" Type="SMALLINT"/>
    <Column Name="name" Required="true" Size="200" Type="VARCHAR"/>
    <Column Name="create_time" Required="true" Type="DATE"/>
    <Column Name="create_by" Required="true" Type="INTEGER"/>
    <Column Name="change_time" Required="true" Type="DATE"/>
    <Column Name="change_by" Required="true" Type="INTEGER"/>
    <Unique Name="valid_name">
        <UniqueColumn Name="name"/>
    </Unique>
    <ForeignKey ForeignTable="users">
        <Reference Local="create_by" Foreign="id"/>
        <Reference Local="change_by" Foreign="id"/>
    </ForeignKey>
</Table>

<!-- user - all users -->
<Table Name="users">
    <Column Name="id" Required="true" PrimaryKey="true" AutoIncrement="true" Type="INTEGER"/>
    <Column Name="login" Required="true" Size="200" Type="VARCHAR"/>
    <Column Name="pw" Required="true" Size="64" Type="VARCHAR"/>
    <Column Name="title" Required="false" Size="50" Type="VARCHAR"/>
    <Column Name="first_name" Required="true" Size="100" Type="VARCHAR"/>
    <Column Name="last_name" Required="true" Size="100" Type="VARCHAR"/>
    <Column Name="valid_id" Required="true" Type="SMALLINT"/>
    <Column Name="create_time" Required="true" Type="DATE"/>
    <Column Name="create_by" Required="true" Type="INTEGER"/>
    <Column Name="change_time" Required="true" Type="DATE"/>
    <Column Name="change_by" Required="true" Type="INTEGER"/>
    <Unique Name="users_login">
        <UniqueColumn Name="login"/>
    </Unique>
    <ForeignKey ForeignTable="valid">
        <Reference Local="valid_id" Foreign="id"/>
    </ForeignKey>
    <ForeignKey ForeignTable="users">
        <Reference Local="create_by" Foreign="id"/>
        <Reference Local="change_by" Foreign="id"/>
    </ForeignKey>
</Table>

<!-- user preferences -->
<Table Name="user_preferences">
    <Column Name="user_id" Required="true" Type="INTEGER"/>
    <Column Name="preferences_key" Required="true" Size="150" Type="VARCHAR"/>
    <Column Name="preferences_value" Required="false" Type="varchar" Size="1000" />
    <Index Name="user_preferences_user_id">
        <IndexColumn Name="user_id"/>
    </Index>
    <ForeignKey ForeignTable="users">
        <Reference Local="user_id" Foreign="id"/>
    </ForeignKey>
</Table>

<!-- group - all groups -->
<Table Name="groups">
    <Column Name="id" Required="true" PrimaryKey="true" AutoIncrement="true" Type="INTEGER"/>
    <Column Name="name" Required="true" Size="200" Type="VARCHAR"/>
    <Column Name="comments" Required="false" Size="250" Type="VARCHAR"/>
    <Column Name="valid_id" Required="true" Type="SMALLINT"/>
    <Column Name="create_time" Required="true" Type="DATE"/>
    <Column Name="create_by" Required="true" Type="INTEGER"/>
    <Column Name="change_time" Required="true" Type="DATE"/>
    <Column Name="change_by" Required="true" Type="INTEGER"/>
    <Unique Name="groups_name">
        <UniqueColumn Name="name"/>
    </Unique>
    <ForeignKey ForeignTable="valid">
        <Reference Local="valid_id" Foreign="id"/>
    </ForeignKey>
    <ForeignKey ForeignTable="users">
        <Reference Local="create_by" Foreign="id"/>
        <Reference Local="change_by" Foreign="id"/>
    </ForeignKey>
</Table>

<!-- group_user - relation group<->user -->
<Table Name="group_user">
    <Column Name="user_id" Required="true" Type="INTEGER"/>
    <Column Name="group_id" Required="true" Type="INTEGER"/>
    <Column Name="permission_key" Required="true" Size="20" Type="VARCHAR"/>
    <Column Name="permission_value" Required="true" Type="SMALLINT"/>
    <Column Name="create_time" Required="true" Type="DATE"/>
    <Column Name="create_by" Required="true" Type="INTEGER"/>
    <Column Name="change_time" Required="true" Type="DATE"/>
    <Column Name="change_by" Required="true" Type="INTEGER"/>
    <Index Name="group_user_user_id">
        <IndexColumn Name="user_id"/>
    </Index>
    <Index Name="group_user_group_id">
        <IndexColumn Name="group_id"/>
    </Index>
    <ForeignKey ForeignTable="users">
        <Reference Local="create_by" Foreign="id"/>
        <Reference Local="change_by" Foreign="id"/>
        <Reference Local="user_id" Foreign="id"/>
    </ForeignKey>
    <ForeignKey ForeignTable="groups">
        <Reference Local="group_id" Foreign="id"/>
    </ForeignKey>
</Table>

<!-- group_role - relation group<->role -->
<Table Name="group_role">
    <Column Name="role_id" Required="true" Type="INTEGER"/>
    <Column Name="group_id" Required="true" Type="INTEGER"/>
    <Column Name="permission_key" Required="true" Size="20" Type="VARCHAR"/>
    <Column Name="permission_value" Required="true" Type="SMALLINT"/>
    <Column Name="create_time" Required="true" Type="DATE"/>
    <Column Name="create_by" Required="true" Type="INTEGER"/>
    <Column Name="change_time" Required="true" Type="DATE"/>
    <Column Name="change_by" Required="true" Type="INTEGER"/>
    <Index Name="group_role_role_id">
        <IndexColumn Name="role_id"/>
    </Index>
    <Index Name="group_role_group_id">
        <IndexColumn Name="group_id"/>
    </Index>
    <ForeignKey ForeignTable="users">
        <Reference Local="create_by" Foreign="id"/>
        <Reference Local="change_by" Foreign="id"/>
    </ForeignKey>
    <ForeignKey ForeignTable="groups">
        <Reference Local="group_id" Foreign="id"/>
    </ForeignKey>
    <ForeignKey ForeignTable="roles">
        <Reference Local="role_id" Foreign="id"/>
    </ForeignKey>
</Table>

<!-- group_customer_user - relation group<->customer user -->
<Table Name="group_customer_user">
    <Column Name="user_id" Required="true" Size="100" Type="VARCHAR"/>
    <Column Name="group_id" Required="true" Type="INTEGER"/>
    <Column Name="permission_key" Required="true" Size="20" Type="VARCHAR"/>
    <!-- Here permission_value is still used (0/1) because CustomerGroup.pm
        was not yet refactored like Group.pm. -->
    <Column Name="permission_value" Required="true" Type="SMALLINT"/>
    <Column Name="create_time" Required="true" Type="DATE"/>
    <Column Name="create_by" Required="true" Type="INTEGER"/>
    <Column Name="change_time" Required="true" Type="DATE"/>
    <Column Name="change_by" Required="true" Type="INTEGER"/>
    <Index Name="group_customer_user_user_id">
        <IndexColumn Name="user_id"/>
    </Index>
    <Index Name="group_customer_user_group_id">
        <IndexColumn Name="group_id"/>
    </Index>
    <ForeignKey ForeignTable="users">
        <Reference Local="create_by" Foreign="id"/>
        <Reference Local="change_by" Foreign="id"/>
    </ForeignKey>
    <ForeignKey ForeignTable="groups">
        <Reference Local="group_id" Foreign="id"/>
    </ForeignKey>
</Table>

<!-- role - all roles -->
<Table Name="roles">
    <Column Name="id" Required="true" PrimaryKey="true" AutoIncrement="true" Type="INTEGER"/>
    <Column Name="name" Required="true" Size="200" Type="VARCHAR"/>
    <Column Name="comments" Required="false" Size="250" Type="VARCHAR"/>
    <Column Name="valid_id" Required="true" Type="SMALLINT"/>
    <Column Name="create_time" Required="true" Type="DATE"/>
    <Column Name="create_by" Required="true" Type="INTEGER"/>
    <Column Name="change_time" Required="true" Type="DATE"/>
    <Column Name="change_by" Required="true" Type="INTEGER"/>
    <Unique Name="roles_name">
        <UniqueColumn Name="name"/>
    </Unique>
    <ForeignKey ForeignTable="valid">
        <Reference Local="valid_id" Foreign="id"/>
    </ForeignKey>
    <ForeignKey ForeignTable="users">
        <Reference Local="create_by" Foreign="id"/>
        <Reference Local="change_by" Foreign="id"/>
    </ForeignKey>
</Table>

<!-- role_user - relation role<->user -->
<Table Name="role_user">
    <Column Name="user_id" Required="true" Type="INTEGER"/>
    <Column Name="role_id" Required="true" Type="INTEGER"/>
    <Column Name="create_time" Required="true" Type="DATE"/>
    <Column Name="create_by" Required="true" Type="INTEGER"/>
    <Column Name="change_time" Required="true" Type="DATE"/>
    <Column Name="change_by" Required="true" Type="INTEGER"/>
    <Index Name="role_user_user_id">
        <IndexColumn Name="user_id"/>
    </Index>
    <Index Name="role_user_role_id">
        <IndexColumn Name="role_id"/>
    </Index>
    <ForeignKey ForeignTable="users">
        <Reference Local="create_by" Foreign="id"/>
        <Reference Local="change_by" Foreign="id"/>
        <Reference Local="user_id" Foreign="id"/>
    </ForeignKey>
</Table>

<!-- personal_queues - stores all "my queues" -->
<Table Name="personal_queues">
    <Column Name="user_id" Required="true" Type="INTEGER"/>
    <Column Name="queue_id" Required="true" Type="INTEGER"/>
    <Index Name="personal_queues_user_id">
        <IndexColumn Name="user_id"/>
    </Index>
    <Index Name="personal_queues_queue_id">
        <IndexColumn Name="queue_id"/>
    </Index>
    <ForeignKey ForeignTable="users">
        <Reference Local="user_id" Foreign="id"/>
    </ForeignKey>
    <ForeignKey ForeignTable="queue">
        <Reference Local="queue_id" Foreign="id"/>
    </ForeignKey>
</Table>

<!-- personal_services - stores all "my services" -->
<Table Name="personal_services">
    <Column Name="user_id" Required="true" Type="INTEGER"/>
    <Column Name="service_id" Required="true" Type="INTEGER"/>
    <Index Name="personal_services_user_id">
        <IndexColumn Name="user_id"/>
    </Index>
    <Index Name="personal_services_service_id">
        <IndexColumn Name="service_id"/>
    </Index>
    <ForeignKey ForeignTable="users">
        <Reference Local="user_id" Foreign="id"/>
    </ForeignKey>
    <ForeignKey ForeignTable="service">
        <Reference Local="service_id" Foreign="id"/>
    </ForeignKey>
</Table>

<!-- salutation - all salutations -->
<Table Name="salutation">
    <Column Name="id" Required="true" PrimaryKey="true" AutoIncrement="true" Type="SMALLINT"/>
    <Column Name="name" Required="true" Size="200" Type="VARCHAR"/>
    <Column Name="text" Required="true" Size="3000" Type="VARCHAR"/>
    <Column Name="content_type" Required="false" Size="250" Type="VARCHAR"/>
    <Column Name="comments" Required="false" Size="250" Type="VARCHAR"/>
    <Column Name="valid_id" Required="true" Type="SMALLINT"/>
    <Column Name="create_time" Required="true" Type="DATE"/>
    <Column Name="create_by" Required="true" Type="INTEGER"/>
    <Column Name="change_time" Required="true" Type="DATE"/>
    <Column Name="change_by" Required="true" Type="INTEGER"/>
    <Unique Name="salutation_name">
        <UniqueColumn Name="name"/>
    </Unique>
    <ForeignKey ForeignTable="valid">
        <Reference Local="valid_id" Foreign="id"/>
    </ForeignKey>
    <ForeignKey ForeignTable="users">
        <Reference Local="create_by" Foreign="id"/>
        <Reference Local="change_by" Foreign="id"/>
    </ForeignKey>
</Table>

<!-- signature - all signatures -->
<Table Name="signature">
    <Column Name="id" Required="true" PrimaryKey="true" AutoIncrement="true" Type="SMALLINT"/>
    <Column Name="name" Required="true" Size="200" Type="VARCHAR"/>
    <Column Name="text" Required="true" Size="3000" Type="VARCHAR"/>
    <Column Name="content_type" Required="false" Size="250" Type="VARCHAR"/>
    <Column Name="comments" Required="false" Size="250" Type="VARCHAR"/>
    <Column Name="valid_id" Required="true" Type="SMALLINT"/>
    <Column Name="create_time" Required="true" Type="DATE"/>
    <Column Name="create_by" Required="true" Type="INTEGER"/>
    <Column Name="change_time" Required="true" Type="DATE"/>
    <Column Name="change_by" Required="true" Type="INTEGER"/>
    <Unique Name="signature_name">
        <UniqueColumn Name="name"/>
    </Unique>
    <ForeignKey ForeignTable="valid">
        <Reference Local="valid_id" Foreign="id"/>
    </ForeignKey>
    <ForeignKey ForeignTable="users">
        <Reference Local="create_by" Foreign="id"/>
        <Reference Local="change_by" Foreign="id"/>
    </ForeignKey>
</Table>


<!-- system_address - all email addresses of the system -->
<Table Name="system_address">
    <Column Name="id" Required="true" PrimaryKey="true" AutoIncrement="true" Type="SMALLINT"/>
    <Column Name="value0" Required="true" Size="200" Type="VARCHAR"/>
    <Column Name="value1" Required="true" Size="200" Type="VARCHAR"/>
    <Column Name="value2" Required="false" Size="200" Type="VARCHAR"/>
    <Column Name="value3" Required="false" Size="200" Type="VARCHAR"/>
    <Column Name="comments" Required="false" Size="250" Type="VARCHAR"/>
    <Column Name="valid_id" Required="true" Type="SMALLINT"/>
    <Column Name="create_time" Required="true" Type="DATE"/>
    <Column Name="create_by" Required="true" Type="INTEGER"/>
    <Column Name="change_time" Required="true" Type="DATE"/>
    <Column Name="change_by" Required="true" Type="INTEGER"/>
    <ForeignKey ForeignTable="valid">
        <Reference Local="valid_id" Foreign="id"/>
    </ForeignKey>
    <ForeignKey ForeignTable="users">
        <Reference Local="create_by" Foreign="id"/>
        <Reference Local="change_by" Foreign="id"/>
    </ForeignKey>
</Table>

<!-- system_maintenance - an scheduled system maintenance -->
<Table Name="system_maintenance">
    <Column Name="id" Required="true" PrimaryKey="true" AutoIncrement="true" Type="INTEGER"/>
    <Column Name="start_date" Required="true" Type="INTEGER"/>
    <Column Name="stop_date" Required="true" Type="INTEGER"/>
    <Column Name="comments" Required="true" Size="250" Type="VARCHAR"/>
    <Column Name="login_message" Required="false" Size="250" Type="VARCHAR"/>
    <Column Name="show_login_message" Required="false" Type="SMALLINT"/>
    <Column Name="notify_message" Required="false" Size="250" Type="VARCHAR"/>
    <Column Name="valid_id" Required="true" Type="SMALLINT"/>
    <Column Name="create_time" Required="true" Type="DATE"/>
    <Column Name="create_by" Required="true" Type="INTEGER"/>
    <Column Name="change_time" Required="true" Type="DATE"/>
    <Column Name="change_by" Required="true" Type="INTEGER"/>
    <ForeignKey ForeignTable="valid">
        <Reference Local="valid_id" Foreign="id"/>
    </ForeignKey>
    <ForeignKey ForeignTable="users">
        <Reference Local="create_by" Foreign="id"/>
        <Reference Local="change_by" Foreign="id"/>
    </ForeignKey>
</Table>

<!-- follow_up_possible values  -->
<Table Name="follow_up_possible">
    <Column Name="id" Required="true" PrimaryKey="true" AutoIncrement="true" Type="SMALLINT"/>
    <Column Name="name" Required="true" Size="200" Type="VARCHAR"/>
    <Column Name="comments" Required="false" Size="250" Type="VARCHAR"/>
    <Column Name="valid_id" Required="true" Type="SMALLINT"/>
    <Column Name="create_time" Required="true" Type="DATE"/>
    <Column Name="create_by" Required="true" Type="INTEGER"/>
    <Column Name="change_time" Required="true" Type="DATE"/>
    <Column Name="change_by" Required="true" Type="INTEGER"/>
    <Unique Name="follow_up_possible_name">
        <UniqueColumn Name="name"/>
    </Unique>
    <ForeignKey ForeignTable="valid">
        <Reference Local="valid_id" Foreign="id"/>
    </ForeignKey>
    <ForeignKey ForeignTable="users">
        <Reference Local="create_by" Foreign="id"/>
        <Reference Local="change_by" Foreign="id"/>
    </ForeignKey>
</Table>

<!-- queue - all system queues -->
<Table Name="queue">
    <Column Name="id" Required="true" PrimaryKey="true" AutoIncrement="true" Type="INTEGER"/>
    <Column Name="name" Required="true" Size="200" Type="VARCHAR"/>
    <Column Name="group_id" Required="true" Type="INTEGER"/>
    <Column Name="unlock_timeout" Required="false" Type="INTEGER"/>
    <Column Name="first_response_time" Required="false" Type="INTEGER"/>
    <Column Name="first_response_notify" Required="false" Type="SMALLINT"/>
    <Column Name="update_time" Required="false" Type="INTEGER"/>
    <Column Name="update_notify" Required="false" Type="SMALLINT"/>
    <Column Name="solution_time" Required="false" Type="INTEGER"/>
    <Column Name="solution_notify" Required="false" Type="SMALLINT"/>
    <Column Name="system_address_id" Required="true" Type="SMALLINT"/>
    <Column Name="calendar_name" Required="false" Size="100" Type="VARCHAR"/>
    <Column Name="default_sign_key" Required="false" Size="100" Type="VARCHAR"/>
    <Column Name="salutation_id" Required="true" Type="SMALLINT"/>
    <Column Name="signature_id" Required="true" Type="SMALLINT"/>
    <Column Name="follow_up_id" Required="true" Type="SMALLINT"/>
    <Column Name="follow_up_lock" Required="true" Type="SMALLINT"/>
    <Column Name="comments" Required="false" Size="250" Type="VARCHAR"/>
    <Column Name="valid_id" Required="true" Type="SMALLINT"/>
    <Column Name="create_time" Required="true" Type="DATE"/>
    <Column Name="create_by" Required="true" Type="INTEGER"/>
    <Column Name="change_time" Required="true" Type="DATE"/>
    <Column Name="change_by" Required="true" Type="INTEGER"/>
    <Unique Name="queue_name">
        <UniqueColumn Name="name"/>
    </Unique>
    <Index Name="queue_group_id">
        <IndexColumn Name="group_id"/>
    </Index>
    <ForeignKey ForeignTable="valid">
        <Reference Local="valid_id" Foreign="id"/>
    </ForeignKey>
    <ForeignKey ForeignTable="system_address">
        <Reference Local="system_address_id" Foreign="id"/>
    </ForeignKey>
    <ForeignKey ForeignTable="salutation">
        <Reference Local="salutation_id" Foreign="id"/>
    </ForeignKey>
    <ForeignKey ForeignTable="signature">
        <Reference Local="signature_id" Foreign="id"/>
    </ForeignKey>
    <ForeignKey ForeignTable="groups">
        <Reference Local="group_id" Foreign="id"/>
    </ForeignKey>
    <ForeignKey ForeignTable="follow_up_possible">
        <Reference Local="follow_up_id" Foreign="id"/>
    </ForeignKey>
    <ForeignKey ForeignTable="users">
        <Reference Local="create_by" Foreign="id"/>
        <Reference Local="change_by" Foreign="id"/>
    </ForeignKey>
</Table>

<!-- queue preferences -->
<Table Name="queue_preferences">
    <Column Name="queue_id" Required="true" Type="INTEGER"/>
    <Column Name="preferences_key" Required="true" Size="150" Type="VARCHAR"/>
    <Column Name="preferences_value" Required="false" Size="250" Type="VARCHAR"/>
    <Index Name="queue_preferences_queue_id">
        <IndexColumn Name="queue_id"/>
    </Index>
    <ForeignKey ForeignTable="queue">
        <Reference Local="queue_id" Foreign="id"/>
    </ForeignKey>
</Table>

<!-- ticket_priority - all ticket priorities -->
<Table Name="ticket_priority">
    <Column Name="id" Required="true" PrimaryKey="true" AutoIncrement="true" Type="SMALLINT"/>
    <Column Name="name" Required="true" Size="200" Type="VARCHAR"/>
    <Column Name="valid_id" Required="true" Type="SMALLINT"/>
    <Column Name="create_time" Required="true" Type="DATE"/>
    <Column Name="create_by" Required="true" Type="INTEGER"/>
    <Column Name="change_time" Required="true" Type="DATE"/>
    <Column Name="change_by" Required="true" Type="INTEGER"/>
    <Unique Name="ticket_priority_name">
        <UniqueColumn Name="name"/>
    </Unique>
    <ForeignKey ForeignTable="users">
        <Reference Local="create_by" Foreign="id"/>
        <Reference Local="change_by" Foreign="id"/>
    </ForeignKey>
</Table>

<!-- ticket_type - all ticket types -->
<Table Name="ticket_type">
    <Column Name="id" Required="true" PrimaryKey="true" AutoIncrement="true" Type="SMALLINT"/>
    <Column Name="name" Required="true" Size="200" Type="VARCHAR"/>
    <Column Name="valid_id" Required="true" Type="SMALLINT"/>
    <Column Name="create_time" Required="true" Type="DATE"/>
    <Column Name="create_by" Required="true" Type="INTEGER"/>
    <Column Name="change_time" Required="true" Type="DATE"/>
    <Column Name="change_by" Required="true" Type="INTEGER"/>
    <Index Name="ticket_type_vid_id_name">
        <IndexColumn Name="valid_id"/>
        <IndexColumn Name="id"/>
        <IndexColumn Name="name"/>
    </Index>
    <Unique Name="ticket_type_name">
        <UniqueColumn Name="name"/>
    </Unique>
    <ForeignKey ForeignTable="valid">
        <Reference Local="valid_id" Foreign="id"/>
    </ForeignKey>
    <ForeignKey ForeignTable="users">
        <Reference Local="create_by" Foreign="id"/>
        <Reference Local="change_by" Foreign="id"/>
    </ForeignKey>
</Table>

<!-- ticket_lock_type - all ticket lock types -->
<Table Name="ticket_lock_type">
    <Column Name="id" Required="true" PrimaryKey="true" AutoIncrement="true" Type="SMALLINT"/>
    <Column Name="name" Required="true" Size="200" Type="VARCHAR"/>
    <Column Name="valid_id" Required="true" Type="SMALLINT"/>
    <Column Name="create_time" Required="true" Type="DATE"/>
    <Column Name="create_by" Required="true" Type="INTEGER"/>
    <Column Name="change_time" Required="true" Type="DATE"/>
    <Column Name="change_by" Required="true" Type="INTEGER"/>
    <Unique Name="ticket_lock_type_name">
        <UniqueColumn Name="name"/>
    </Unique>
    <ForeignKey ForeignTable="valid">
        <Reference Local="valid_id" Foreign="id"/>
    </ForeignKey>
    <ForeignKey ForeignTable="users">
        <Reference Local="create_by" Foreign="id"/>
        <Reference Local="change_by" Foreign="id"/>
    </ForeignKey>
</Table>

<!-- ticket_state - all ticket states -->
<Table Name="ticket_state">
    <Column Name="id" Required="true" PrimaryKey="true" AutoIncrement="true" Type="SMALLINT"/>
    <Column Name="name" Required="true" Size="200" Type="VARCHAR"/>
    <Column Name="comments" Required="false" Size="250" Type="VARCHAR"/>
    <Column Name="type_id" Required="true" Type="SMALLINT"/>
    <Column Name="valid_id" Required="true" Type="SMALLINT"/>
    <Column Name="create_time" Required="true" Type="DATE"/>
    <Column Name="create_by" Required="true" Type="INTEGER"/>
    <Column Name="change_time" Required="true" Type="DATE"/>
    <Column Name="change_by" Required="true" Type="INTEGER"/>
    <Unique Name="ticket_state_name">
        <UniqueColumn Name="name"/>
    </Unique>
    <ForeignKey ForeignTable="valid">
        <Reference Local="valid_id" Foreign="id"/>
    </ForeignKey>
    <ForeignKey ForeignTable="ticket_state_type">
        <Reference Local="type_id" Foreign="id"/>
    </ForeignKey>
    <ForeignKey ForeignTable="users">
        <Reference Local="create_by" Foreign="id"/>
        <Reference Local="change_by" Foreign="id"/>
    </ForeignKey>
</Table>

<!-- ticket_state_type - all ticket state types -->
<Table Name="ticket_state_type">
    <Column Name="id" Required="true" PrimaryKey="true" AutoIncrement="true" Type="SMALLINT"/>
    <Column Name="name" Required="true" Size="200" Type="VARCHAR"/>
    <Column Name="comments" Required="false" Size="250" Type="VARCHAR"/>
    <Column Name="create_time" Required="true" Type="DATE"/>
    <Column Name="create_by" Required="true" Type="INTEGER"/>
    <Column Name="change_time" Required="true" Type="DATE"/>
    <Column Name="change_by" Required="true" Type="INTEGER"/>
    <Unique Name="ticket_state_type_name">
        <UniqueColumn Name="name"/>
    </Unique>
    <ForeignKey ForeignTable="users">
        <Reference Local="create_by" Foreign="id"/>
        <Reference Local="change_by" Foreign="id"/>
    </ForeignKey>
</Table>

<!-- ticket - all tickets :) (the main point) -->
<Table Name="ticket">
    <Column Name="id" Required="true" PrimaryKey="true" AutoIncrement="true" Type="BIGINT"/>
    <Column Name="tn" Required="true" Size="50" Type="VARCHAR"/>
    <Column Name="title" Required="false" Size="255" Type="VARCHAR"/>
    <Column Name="queue_id" Required="true" Type="INTEGER"/>
    <Column Name="ticket_lock_id" Required="true" Type="SMALLINT"/>
    <Column Name="type_id" Required="false" Type="SMALLINT"/>
    <Column Name="service_id" Required="false" Type="INTEGER"/>
    <Column Name="sla_id" Required="false" Type="INTEGER"/>
    <Column Name="user_id" Required="true" Type="INTEGER"/>
    <Column Name="responsible_user_id" Required="true" Type="INTEGER"/>
    <Column Name="ticket_priority_id" Required="true" Type="SMALLINT"/>
    <Column Name="ticket_state_id" Required="true" Type="SMALLINT"/>
    <Column Name="customer_id" Required="false" Size="150" Type="VARCHAR"/>
    <Column Name="customer_user_id" Required="false" Size="250" Type="VARCHAR"/>
    <Column Name="timeout" Required="true" Type="INTEGER"/>
    <Column Name="until_time" Required="true" Type="INTEGER"/>
    <Column Name="escalation_time" Required="true" Type="INTEGER"/>
    <Column Name="escalation_update_time" Required="true" Type="INTEGER"/>
    <Column Name="escalation_response_time" Required="true" Type="INTEGER"/>
    <Column Name="escalation_solution_time" Required="true" Type="INTEGER"/>
    <Column Name="archive_flag" Required="true" Default="0" Type="SMALLINT"/>
    <Column Name="create_time_unix" Required="true" Type="BIGINT"/>
    <Column Name="create_time" Required="true" Type="DATE"/>
    <Column Name="create_by" Required="true" Type="INTEGER"/>
    <Column Name="change_time" Required="true" Type="DATE"/>
    <Column Name="change_by" Required="true" Type="INTEGER"/>
    <Unique Name="ticket_tn">
        <UniqueColumn Name="tn"/>
    </Unique>
    <Index Name="ticket_title">
        <IndexColumn Name="title"/>
    </Index>
    <Index Name="ticket_customer_user_id">
        <IndexColumn Name="customer_user_id"/>
    </Index>
    <Index Name="ticket_customer_id">
        <IndexColumn Name="customer_id"/>
    </Index>
    <Index Name="ticket_queue_id">
        <IndexColumn Name="queue_id"/>
    </Index>
    <Index Name="ticket_ticket_lock_id">
        <IndexColumn Name="ticket_lock_id"/>
    </Index>
    <Index Name="ticket_queue_view">
        <IndexColumn Name="ticket_state_id"/>
        <IndexColumn Name="ticket_lock_id"/>
    </Index>
    <Index Name="ticket_type_id">
        <IndexColumn Name="type_id"/>
    </Index>
    <Index Name="ticket_user_id">
        <IndexColumn Name="user_id"/>
    </Index>
    <Index Name="ticket_responsible_user_id">
        <IndexColumn Name="responsible_user_id"/>
    </Index>
    <Index Name="ticket_ticket_state_id">
        <IndexColumn Name="ticket_state_id"/>
    </Index>
    <Index Name="ticket_ticket_priority_id">
        <IndexColumn Name="ticket_priority_id"/>
    </Index>
    <Index Name="ticket_escalation_time">
        <IndexColumn Name="escalation_time"/>
    </Index>
    <Index Name="ticket_escalation_update_time">
        <IndexColumn Name="escalation_update_time"/>
    </Index>
    <Index Name="ticket_escalation_response_time">
        <IndexColumn Name="escalation_response_time"/>
    </Index>
    <Index Name="ticket_escalation_solution_time">
        <IndexColumn Name="escalation_solution_time"/>
    </Index>
    <Index Name="ticket_create_time_unix">
        <IndexColumn Name="create_time_unix"/>
    </Index>
    <Index Name="ticket_create_time">
        <IndexColumn Name="create_time"/>
    </Index>
    <Index Name="ticket_until_time">
        <IndexColumn Name="until_time"/>
    </Index>
    <Index Name="ticket_timeout">
        <IndexColumn Name="timeout"/>
    </Index>
    <Index Name="ticket_archive_flag">
        <IndexColumn Name="archive_flag"/>
    </Index>
    <Index Name="ticket_id_aflag">
        <IndexColumn Name="id"/>
        <IndexColumn Name="archive_flag"/>
    </Index>
    <Index Name="ticket_stid_qid_id">
        <IndexColumn Name="ticket_state_id"/>
        <IndexColumn Name="queue_id"/>
        <IndexColumn Name="id"/>
    </Index>
    <Index Name="ticket_custid_aflag_id">
        <IndexColumn Name="customer_id"/>
        <IndexColumn Name="archive_flag"/>
        <IndexColumn Name="id"/>
    </Index>
    <Index Name="ticket_qid_stid_aflag_id">
        <IndexColumn Name="queue_id"/>
        <IndexColumn Name="ticket_state_id"/>
        <IndexColumn Name="archive_flag"/>
        <IndexColumn Name="id"/>
    </Index>
    <Index Name="ticket_uid_stid_id">
        <IndexColumn Name="user_id"/>
        <IndexColumn Name="ticket_state_id"/>
        <IndexColumn Name="id"/>
    </Index>
    <ForeignKey ForeignTable="queue">
        <Reference Local="queue_id" Foreign="id"/>
    </ForeignKey>
    <ForeignKey ForeignTable="ticket_type">
        <Reference Local="type_id" Foreign="id"/>
    </ForeignKey>
    <ForeignKey ForeignTable="service">
        <Reference Local="service_id" Foreign="id"/>
    </ForeignKey>
    <ForeignKey ForeignTable="sla">
        <Reference Local="sla_id" Foreign="id"/>
    </ForeignKey>
    <ForeignKey ForeignTable="ticket_priority">
        <Reference Local="ticket_priority_id" Foreign="id"/>
    </ForeignKey>
    <ForeignKey ForeignTable="ticket_state">
        <Reference Local="ticket_state_id" Foreign="id"/>
    </ForeignKey>
    <ForeignKey ForeignTable="ticket_lock_type">
        <Reference Local="ticket_lock_id" Foreign="id"/>
    </ForeignKey>
    <ForeignKey ForeignTable="users">
        <Reference Local="create_by" Foreign="id"/>
        <Reference Local="change_by" Foreign="id"/>
        <Reference Local="user_id" Foreign="id"/>
        <Reference Local="responsible_user_id" Foreign="id"/>
    </ForeignKey>
</Table>

<!-- ticket_flag -->
<Table Name="ticket_flag">
    <Column Name="ticket_id" Required="true" Type="BIGINT"/>
    <Column Name="ticket_key" Required="true" Size="50" Type="VARCHAR"/>
    <Column Name="ticket_value" Required="false" Size="50" Type="VARCHAR"/>
    <Column Name="create_time" Required="true" Type="DATE"/>
    <Column Name="create_by" Required="true" Type="INTEGER"/>
    <!-- index for getting a user's ticket flags -->
    <Index Name="ticket_flag_ticket_id_create_by">
        <IndexColumn Name="ticket_id"/>
        <IndexColumn Name="create_by"/>
    </Index>
    <!-- index for updating/deleting a certain flag for all users of a ticket -->
    <Index Name="ticket_flag_ticket_id_ticket_key">
        <IndexColumn Name="ticket_id"/>
        <IndexColumn Name="ticket_key"/>
    </Index>
    <!-- index for deleting all flags from a ticket -->
    <Index Name="ticket_flag_ticket_id">
        <IndexColumn Name="ticket_id"/>
    </Index>
    <Index Name="ticket_flag_ticket_key">
        <IndexColumn Name="ticket_key"/>
    </Index>
    <Index Name="ticket_flag_tkey_tval_crby_tid">
        <IndexColumn Name="ticket_key"/>
        <IndexColumn Name="ticket_value"/>
        <IndexColumn Name="create_by"/>
        <IndexColumn Name="ticket_id"/>
    </Index>
    <!-- unique index enforcing that each flag key can exist only once per user and ticket -->
    <Unique Name="ticket_flag_per_user">
        <UniqueColumn Name="ticket_id"/>
        <UniqueColumn Name="ticket_key"/>
        <UniqueColumn Name="create_by"/>
    </Unique>
    <ForeignKey ForeignTable="ticket">
        <Reference Local="ticket_id" Foreign="id"/>
    </ForeignKey>
    <ForeignKey ForeignTable="users">
        <Reference Local="create_by" Foreign="id"/>
    </ForeignKey>
</Table>

<!-- ticket_history - the whole history of all tickets -->
<Table Name="ticket_history">
    <Column Name="id" Required="true" PrimaryKey="true" AutoIncrement="true" Type="BIGINT"/>
    <Column Name="name" Required="true" Size="200" Type="VARCHAR"/>
    <Column Name="history_type_id" Required="true" Type="SMALLINT"/>
    <Column Name="ticket_id" Required="true" Type="BIGINT"/>
    <Column Name="article_id" Required="false" Type="BIGINT"/>
    <Column Name="type_id" Required="true" Type="SMALLINT"/>
    <Column Name="queue_id" Required="true" Type="INTEGER"/>
    <Column Name="owner_id" Required="true" Type="INTEGER"/>
    <Column Name="priority_id" Required="true" Type="SMALLINT"/>
    <Column Name="state_id" Required="true" Type="SMALLINT"/>
    <Column Name="create_time" Required="true" Type="DATE"/>
    <Column Name="create_by" Required="true" Type="INTEGER"/>
    <Column Name="change_time" Required="true" Type="DATE"/>
    <Column Name="change_by" Required="true" Type="INTEGER"/>
    <Index Name="ticket_history_ticket_id">
        <IndexColumn Name="ticket_id"/>
    </Index>
    <Index Name="ticket_history_history_type_id">
        <IndexColumn Name="history_type_id"/>
    </Index>
    <Index Name="ticket_history_queue_id">
        <IndexColumn Name="queue_id"/>
    </Index>
    <Index Name="ticket_history_type_id">
        <IndexColumn Name="type_id"/>
    </Index>
    <Index Name="ticket_history_owner_id">
        <IndexColumn Name="owner_id"/>
    </Index>
    <Index Name="ticket_history_priority_id">
        <IndexColumn Name="priority_id"/>
    </Index>
    <Index Name="ticket_history_state_id">
        <IndexColumn Name="state_id"/>
    </Index>
    <Index Name="ticket_history_create_time">
        <IndexColumn Name="create_time"/>
    </Index>
    <Index Name="ticket_history_tid_stid_htid">
        <IndexColumn Name="ticket_id"/>
        <IndexColumn Name="state_id"/>
        <IndexColumn Name="history_type_id"/>
    </Index>
    <Index Name="ticket_hist_htid_tid_stid_ct">
        <IndexColumn Name="history_type_id"/>
        <IndexColumn Name="ticket_id"/>
        <IndexColumn Name="state_id"/>
        <IndexColumn Name="create_time"/>
    </Index>
    <ForeignKey ForeignTable="ticket">
        <Reference Local="ticket_id" Foreign="id"/>
    </ForeignKey>
    <ForeignKey ForeignTable="ticket_type">
        <Reference Local="type_id" Foreign="id"/>
    </ForeignKey>
    <ForeignKey ForeignTable="article">
        <Reference Local="article_id" Foreign="id"/>
    </ForeignKey>
    <ForeignKey ForeignTable="queue">
        <Reference Local="queue_id" Foreign="id"/>
    </ForeignKey>
    <ForeignKey ForeignTable="ticket_priority">
        <Reference Local="priority_id" Foreign="id"/>
    </ForeignKey>
    <ForeignKey ForeignTable="ticket_state">
        <Reference Local="state_id" Foreign="id"/>
    </ForeignKey>
    <ForeignKey ForeignTable="ticket_history_type">
        <Reference Local="history_type_id" Foreign="id"/>
    </ForeignKey>
    <ForeignKey ForeignTable="users">
        <Reference Local="owner_id" Foreign="id"/>
        <Reference Local="create_by" Foreign="id"/>
        <Reference Local="change_by" Foreign="id"/>
    </ForeignKey>
</Table>

<!-- ticket_history_type - all history types -->
<Table Name="ticket_history_type">
    <Column Name="id" Required="true" PrimaryKey="true" AutoIncrement="true" Type="SMALLINT"/>
    <Column Name="name" Required="true" Size="200" Type="VARCHAR"/>
    <Column Name="comments" Required="false" Size="250" Type="VARCHAR"/>
    <Column Name="valid_id" Required="true" Type="SMALLINT"/>
    <Column Name="create_time" Required="true" Type="DATE"/>
    <Column Name="create_by" Required="true" Type="INTEGER"/>
    <Column Name="change_time" Required="true" Type="DATE"/>
    <Column Name="change_by" Required="true" Type="INTEGER"/>
    <Unique Name="ticket_history_type_name">
        <UniqueColumn Name="name"/>
    </Unique>
    <ForeignKey ForeignTable="valid">
        <Reference Local="valid_id" Foreign="id"/>
    </ForeignKey>
    <ForeignKey ForeignTable="users">
        <Reference Local="create_by" Foreign="id"/>
        <Reference Local="change_by" Foreign="id"/>
    </ForeignKey>
</Table>

<!-- ticket_watcher -->
<Table Name="ticket_watcher">
    <Column Name="ticket_id" Required="true" Type="BIGINT"/>
    <Column Name="user_id" Required="true" Type="INTEGER"/>
    <Column Name="create_time" Required="true" Type="DATE"/>
    <Column Name="create_by" Required="true" Type="INTEGER"/>
    <Column Name="change_time" Required="true" Type="DATE"/>
    <Column Name="change_by" Required="true" Type="INTEGER"/>
    <Index Name="ticket_watcher_ticket_id">
        <IndexColumn Name="ticket_id"/>
    </Index>
    <Index Name="ticket_watcher_user_id">
        <IndexColumn Name="user_id"/>
    </Index>
    <ForeignKey ForeignTable="ticket">
        <Reference Local="ticket_id" Foreign="id"/>
    </ForeignKey>
    <ForeignKey ForeignTable="users">
        <Reference Local="user_id" Foreign="id"/>
        <Reference Local="create_by" Foreign="id"/>
        <Reference Local="change_by" Foreign="id"/>
    </ForeignKey>
</Table>

<!-- ticket_index -->
<Table Name="ticket_index">
    <Column Name="ticket_id" Required="true" Type="BIGINT"/>
    <Column Name="queue_id" Required="true" Type="INTEGER"/>
    <Column Name="queue" Required="true" Size="200" Type="VARCHAR"/>
    <Column Name="group_id" Required="true" Type="INTEGER"/>
    <Column Name="s_lock" Required="true" Size="200" Type="VARCHAR"/>
    <Column Name="s_state" Required="true" Size="200" Type="VARCHAR"/>
    <Column Name="create_time_unix" Required="true" Type="BIGINT"/>
    <Index Name="ticket_index_ticket_id">
        <IndexColumn Name="ticket_id"/>
    </Index>
    <Index Name="ticket_index_queue_id">
        <IndexColumn Name="queue_id"/>
    </Index>
    <Index Name="ticket_index_group_id">
        <IndexColumn Name="group_id"/>
    </Index>
    <ForeignKey ForeignTable="ticket">
        <Reference Local="ticket_id" Foreign="id"/>
    </ForeignKey>
    <ForeignKey ForeignTable="queue">
        <Reference Local="queue_id" Foreign="id"/>
    </ForeignKey>
    <ForeignKey ForeignTable="groups">
        <Reference Local="group_id" Foreign="id"/>
    </ForeignKey>
</Table>

<!-- ticket_lock_index -->
<Table Name="ticket_lock_index">
    <Column Name="ticket_id" Required="true" Type="BIGINT"/>
    <Index Name="ticket_lock_index_ticket_id">
        <IndexColumn Name="ticket_id"/>
    </Index>
    <ForeignKey ForeignTable="ticket">
        <Reference Local="ticket_id" Foreign="id"/>
    </ForeignKey>
</Table>

<!-- ticket_loop_protection -->
<Table Name="ticket_loop_protection">
    <Column Name="sent_to" Required="true" Size="250" Type="VARCHAR"/>
    <Column Name="sent_date" Required="true" Size="150" Type="VARCHAR"/>
    <Index Name="ticket_loop_protection_sent_to">
        <IndexColumn Name="sent_to"/>
    </Index>
    <Index Name="ticket_loop_protection_sent_date">
        <IndexColumn Name="sent_date"/>
    </Index>
</Table>

<!-- article_type - all types of articles (e. g. email, fax, phone, ...) -->
<Table Name="article_type">
    <Column Name="id" Required="true" PrimaryKey="true" AutoIncrement="true" Type="SMALLINT"/>
    <Column Name="name" Required="true" Size="200" Type="VARCHAR"/>
    <Column Name="comments" Required="false" Size="250" Type="VARCHAR"/>
    <Column Name="valid_id" Required="true" Type="SMALLINT"/>
    <Column Name="create_time" Required="true" Type="DATE"/>
    <Column Name="create_by" Required="true" Type="INTEGER"/>
    <Column Name="change_time" Required="true" Type="DATE"/>
    <Column Name="change_by" Required="true" Type="INTEGER"/>
    <Unique Name="article_type_name">
        <UniqueColumn Name="name"/>
    </Unique>
    <ForeignKey ForeignTable="valid">
        <Reference Local="valid_id" Foreign="id"/>
    </ForeignKey>
    <ForeignKey ForeignTable="users">
        <Reference Local="create_by" Foreign="id"/>
        <Reference Local="change_by" Foreign="id"/>
    </ForeignKey>
</Table>

<!-- article_sender_type - all possibles sender types (e. g. agent, system, customer, ...) -->
<Table Name="article_sender_type">
    <Column Name="id" Required="true" PrimaryKey="true" AutoIncrement="true" Type="SMALLINT"/>
    <Column Name="name" Required="true" Size="200" Type="VARCHAR"/>
    <Column Name="comments" Required="false" Size="250" Type="VARCHAR"/>
    <Column Name="valid_id" Required="true" Type="SMALLINT"/>
    <Column Name="create_time" Required="true" Type="DATE"/>
    <Column Name="create_by" Required="true" Type="INTEGER"/>
    <Column Name="change_time" Required="true" Type="DATE"/>
    <Column Name="change_by" Required="true" Type="INTEGER"/>
    <Unique Name="article_sender_type_name">
        <UniqueColumn Name="name"/>
    </Unique>
    <ForeignKey ForeignTable="valid">
        <Reference Local="valid_id" Foreign="id"/>
    </ForeignKey>
    <ForeignKey ForeignTable="users">
        <Reference Local="create_by" Foreign="id"/>
        <Reference Local="change_by" Foreign="id"/>
    </ForeignKey>
</Table>

<!-- article_flag -->
<Table Name="article_flag">
    <Column Name="article_id" Required="true" Type="BIGINT"/>
    <Column Name="article_key" Required="true" Size="50" Type="VARCHAR"/>
    <Column Name="article_value" Required="false" Size="50" Type="VARCHAR"/>
    <Column Name="create_time" Required="true" Type="DATE"/>
    <Column Name="create_by" Required="true" Type="INTEGER"/>
    <!-- index for a user's article flags -->
    <Index Name="article_flag_article_id_create_by">
        <IndexColumn Name="article_id"/>
        <IndexColumn Name="create_by"/>
    </Index>
    <!-- index for deleting all flags of an article -->
    <Index Name="article_flag_article_id">
        <IndexColumn Name="article_id"/>
    </Index>
    <Index Name="article_flag_create_by">
        <IndexColumn Name="create_by"/>
    </Index>
    <Index Name="article_flag_artkey_crby_aid">
        <IndexColumn Name="article_key"/>
        <IndexColumn Name="create_by"/>
        <IndexColumn Name="article_id"/>
    </Index>
    <ForeignKey ForeignTable="article">
        <Reference Local="article_id" Foreign="id"/>
    </ForeignKey>
    <ForeignKey ForeignTable="users">
        <Reference Local="create_by" Foreign="id"/>
    </ForeignKey>
</Table>

<!-- article - all articles -->
<Table Name="article">
    <Column Name="id" Required="true" PrimaryKey="true" AutoIncrement="true" Type="BIGINT"/>
    <Column Name="ticket_id" Required="true" Type="BIGINT"/>
    <Column Name="article_type_id" Required="true" Type="SMALLINT"/>
    <Column Name="article_sender_type_id" Required="true" Type="SMALLINT"/>
    <Column Name="a_from" Required="false" Size="3800" Type="VARCHAR"/>
    <Column Name="a_reply_to" Required="false" Size="500" Type="VARCHAR"/>
    <Column Name="a_to" Required="false" Size="3800" Type="VARCHAR"/>
    <Column Name="a_cc" Required="false" Size="3800" Type="VARCHAR"/>
    <Column Name="a_subject" Required="false" Size="3800" Type="VARCHAR"/>
    <Column Name="a_message_id" Required="false" Size="3800" Type="VARCHAR"/>
    <Column Name="a_message_id_md5" Required="false" Size="32" Type="VARCHAR"/>
    <Column Name="a_in_reply_to" Required="false" Size="3800" Type="VARCHAR"/>
    <Column Name="a_references" Required="false" Size="3800" Type="VARCHAR"/>
    <Column Name="a_content_type" Required="false" Size="250" Type="VARCHAR"/>
    <Column Name="a_body" Required="true" Size="1800000" Type="VARCHAR"/>
    <Column Name="incoming_time" Required="true" Type="INTEGER"/>
    <Column Name="content_path" Required="false" Size="250" Type="VARCHAR"/>
    <Column Name="valid_id" Required="true" Type="SMALLINT"/>
    <Column Name="create_time" Required="true" Type="DATE"/>
    <Column Name="create_by" Required="true" Type="INTEGER"/>
    <Column Name="change_time" Required="true" Type="DATE"/>
    <Column Name="change_by" Required="true" Type="INTEGER"/>
    <Index Name="article_ticket_id">
        <IndexColumn Name="ticket_id"/>
    </Index>
    <Index Name="article_article_type_id">
        <IndexColumn Name="article_type_id"/>
    </Index>
    <Index Name="article_article_sender_type_id">
        <IndexColumn Name="article_sender_type_id"/>
    </Index>
    <Index Name="article_message_id_md5">
        <IndexColumn Name="a_message_id_md5"/>
    </Index>
    <ForeignKey ForeignTable="valid">
        <Reference Local="valid_id" Foreign="id"/>
    </ForeignKey>
    <ForeignKey ForeignTable="ticket">
        <Reference Local="ticket_id" Foreign="id"/>
    </ForeignKey>
    <ForeignKey ForeignTable="article_type">
        <Reference Local="article_type_id" Foreign="id"/>
    </ForeignKey>
    <ForeignKey ForeignTable="article_sender_type">
        <Reference Local="article_sender_type_id" Foreign="id"/>
    </ForeignKey>
    <ForeignKey ForeignTable="users">
        <Reference Local="create_by" Foreign="id"/>
        <Reference Local="change_by" Foreign="id"/>
    </ForeignKey>
</Table>

<!-- article_search - article search index -->
<Table Name="article_search">
    <Column Name="id" Required="true" PrimaryKey="true" Type="BIGINT"/>
    <Column Name="ticket_id" Required="true" Type="BIGINT"/>
    <Column Name="article_type_id" Required="true" Type="SMALLINT"/>
    <Column Name="article_sender_type_id" Required="true" Type="SMALLINT"/>
    <Column Name="a_from" Required="false" Size="3800" Type="VARCHAR"/>
    <Column Name="a_to" Required="false" Size="3800" Type="VARCHAR"/>
    <Column Name="a_cc" Required="false" Size="3800" Type="VARCHAR"/>
    <Column Name="a_subject" Required="false" Size="3800" Type="VARCHAR"/>
    <Column Name="a_body" Required="true" Size="1800000" Type="VARCHAR"/>
    <Column Name="incoming_time" Required="true" Type="INTEGER"/>
    <Index Name="article_search_ticket_id">
        <IndexColumn Name="ticket_id"/>
    </Index>
    <Index Name="article_search_article_type_id">
        <IndexColumn Name="article_type_id"/>
    </Index>
    <Index Name="article_search_article_sender_type_id">
        <IndexColumn Name="article_sender_type_id"/>
    </Index>
    <Index Name="article_search_incoming_time">
        <IndexColumn Name="incoming_time"/>
    </Index>
    <ForeignKey ForeignTable="ticket">
        <Reference Local="ticket_id" Foreign="id"/>
    </ForeignKey>
    <ForeignKey ForeignTable="article_type">
        <Reference Local="article_type_id" Foreign="id"/>
    </ForeignKey>
    <ForeignKey ForeignTable="article_sender_type">
        <Reference Local="article_sender_type_id" Foreign="id"/>
    </ForeignKey>
</Table>

<!-- article_plain - all articles -->
<Table Name="article_plain">
    <Column Name="id" Required="true" PrimaryKey="true" AutoIncrement="true" Type="BIGINT"/>
    <Column Name="article_id" Required="true" Type="BIGINT"/>
    <Column Name="body" Required="true" Type="LONGBLOB"/>
    <Column Name="create_time" Required="true" Type="DATE"/>
    <Column Name="create_by" Required="true" Type="INTEGER"/>
    <Column Name="change_time" Required="true" Type="DATE"/>
    <Column Name="change_by" Required="true" Type="INTEGER"/>
    <Index Name="article_plain_article_id">
        <IndexColumn Name="article_id"/>
    </Index>
    <ForeignKey ForeignTable="article">
        <Reference Local="article_id" Foreign="id"/>
    </ForeignKey>
    <ForeignKey ForeignTable="users">
        <Reference Local="create_by" Foreign="id"/>
        <Reference Local="change_by" Foreign="id"/>
    </ForeignKey>
</Table>

<!-- article_plain - attachments -->
<Table Name="article_attachment">
    <Column Name="id" Required="true" PrimaryKey="true" AutoIncrement="true" Type="BIGINT"/>
    <Column Name="article_id" Required="true" Type="BIGINT"/>
    <Column Name="filename" Required="false" Size="250" Type="VARCHAR"/>
    <Column Name="content_size" Required="false" Size="30" Type="VARCHAR"/>
    <Column Name="content_type" Required="false" Size="450" Type="VARCHAR"/>
    <Column Name="content_id" Required="false" Size="250" Type="VARCHAR"/>
    <Column Name="content_alternative" Required="false" Size="50" Type="VARCHAR"/>
    <Column Name="disposition" Required="false" Size="15" Type="VARCHAR"/>
    <Column Name="content" Required="true" Type="LONGBLOB"/>
    <Column Name="create_time" Required="true" Type="DATE"/>
    <Column Name="create_by" Required="true" Type="INTEGER"/>
    <Column Name="change_time" Required="true" Type="DATE"/>
    <Column Name="change_by" Required="true" Type="INTEGER"/>
    <Index Name="article_attachment_article_id">
        <IndexColumn Name="article_id"/>
    </Index>
    <ForeignKey ForeignTable="article">
        <Reference Local="article_id" Foreign="id"/>
    </ForeignKey>
    <ForeignKey ForeignTable="users">
        <Reference Local="create_by" Foreign="id"/>
        <Reference Local="change_by" Foreign="id"/>
    </ForeignKey>
</Table>

<!-- time_accounting - accounted time for tickets -->
<Table Name="time_accounting">
    <Column Name="id" Required="true" PrimaryKey="true" AutoIncrement="true" Type="BIGINT"/>
    <Column Name="ticket_id" Required="true" Type="BIGINT"/>
    <Column Name="article_id" Required="false" Type="BIGINT"/>
    <Column Name="time_unit" Required="true" Size="10,2"  Type="DECIMAL"/>
    <Column Name="create_time" Required="true" Type="DATE"/>
    <Column Name="create_by" Required="true" Type="INTEGER"/>
    <Column Name="change_time" Required="true" Type="DATE"/>
    <Column Name="change_by" Required="true" Type="INTEGER"/>
    <Index Name="time_accounting_ticket_id">
        <IndexColumn Name="ticket_id"/>
    </Index>
    <ForeignKey ForeignTable="ticket">
        <Reference Local="ticket_id" Foreign="id"/>
    </ForeignKey>
    <ForeignKey ForeignTable="article">
        <Reference Local="article_id" Foreign="id"/>
    </ForeignKey>
    <ForeignKey ForeignTable="users">
        <Reference Local="create_by" Foreign="id"/>
        <Reference Local="change_by" Foreign="id"/>
    </ForeignKey>
</Table>

<!-- standard_template - -->
<Table Name="standard_template">
    <Column Name="id" Required="true" PrimaryKey="true" AutoIncrement="true" Type="INTEGER"/>
    <Column Name="name" Required="true" Size="200" Type="VARCHAR"/>
    <Column Name="text" Required="false" Size="10000" Type="VARCHAR"/>
    <Column Name="content_type" Required="false" Size="250" Type="VARCHAR"/>
    <Column Name="template_type" Required="true" Size="100" Type="VARCHAR" Default="Answer"/>
    <Column Name="comments" Required="false" Size="250" Type="VARCHAR"/>
    <Column Name="valid_id" Required="true" Type="SMALLINT"/>
    <Column Name="create_time" Required="true" Type="DATE"/>
    <Column Name="create_by" Required="true" Type="INTEGER"/>
    <Column Name="change_time" Required="true" Type="DATE"/>
    <Column Name="change_by" Required="true" Type="INTEGER"/>
    <Unique Name="standard_template_name">
        <UniqueColumn Name="name"/>
    </Unique>
    <ForeignKey ForeignTable="valid">
        <Reference Local="valid_id" Foreign="id"/>
    </ForeignKey>
    <ForeignKey ForeignTable="users">
        <Reference Local="create_by" Foreign="id"/>
        <Reference Local="change_by" Foreign="id"/>
    </ForeignKey>
</Table>

<!-- queue_standard_template - -->
<Table Name="queue_standard_template">
    <Column Name="queue_id" Required="true" Type="INTEGER"/>
    <Column Name="standard_template_id" Required="true" Type="INTEGER"/>
    <Column Name="create_time" Required="true" Type="DATE"/>
    <Column Name="create_by" Required="true" Type="INTEGER"/>
    <Column Name="change_time" Required="true" Type="DATE"/>
    <Column Name="change_by" Required="true" Type="INTEGER"/>
    <ForeignKey ForeignTable="standard_template">
        <Reference Local="standard_template_id" Foreign="id"/>
    </ForeignKey>
    <ForeignKey ForeignTable="queue">
        <Reference Local="queue_id" Foreign="id"/>
    </ForeignKey>
    <ForeignKey ForeignTable="users">
        <Reference Local="create_by" Foreign="id"/>
        <Reference Local="change_by" Foreign="id"/>
    </ForeignKey>
</Table>

<!-- standard_attachment -->
<Table Name="standard_attachment">
    <Column Name="id" Required="true" PrimaryKey="true" AutoIncrement="true" Type="INTEGER"/>
    <Column Name="name" Required="true" Size="200" Type="VARCHAR"/>
    <Column Name="content_type" Required="true" Size="250" Type="VARCHAR"/>
    <Column Name="content" Required="true" Type="LONGBLOB"/>
    <Column Name="filename" Required="true" Size="250" Type="VARCHAR"/>
    <Column Name="comments" Required="false" Size="250" Type="VARCHAR"/>
    <Column Name="valid_id" Required="true" Type="SMALLINT"/>
    <Column Name="create_time" Required="true" Type="DATE"/>
    <Column Name="create_by" Required="true" Type="INTEGER"/>
    <Column Name="change_time" Required="true" Type="DATE"/>
    <Column Name="change_by" Required="true" Type="INTEGER"/>
    <Unique Name="standard_attachment_name">
        <UniqueColumn Name="name"/>
    </Unique>
    <ForeignKey ForeignTable="valid">
        <Reference Local="valid_id" Foreign="id"/>
    </ForeignKey>
    <ForeignKey ForeignTable="users">
        <Reference Local="create_by" Foreign="id"/>
        <Reference Local="change_by" Foreign="id"/>
    </ForeignKey>
</Table>

<!-- standard_template_attachment -->
<Table Name="standard_template_attachment">
    <Column Name="id" Required="true" PrimaryKey="true" AutoIncrement="true" Type="INTEGER"/>
    <Column Name="standard_attachment_id" Required="true" Type="INTEGER"/>
    <Column Name="standard_template_id" Required="true" Type="INTEGER"/>
    <Column Name="create_time" Required="true" Type="DATE"/>
    <Column Name="create_by" Required="true" Type="INTEGER"/>
    <Column Name="change_time" Required="true" Type="DATE"/>
    <Column Name="change_by" Required="true" Type="INTEGER"/>
    <ForeignKey ForeignTable="standard_template">
        <Reference Local="standard_template_id" Foreign="id"/>
    </ForeignKey>
    <ForeignKey ForeignTable="standard_attachment">
        <Reference Local="standard_attachment_id" Foreign="id"/>
    </ForeignKey>
    <ForeignKey ForeignTable="users">
        <Reference Local="create_by" Foreign="id"/>
        <Reference Local="change_by" Foreign="id"/>
    </ForeignKey>
</Table>

<!-- auto_response_type - -->
<Table Name="auto_response_type">
    <Column Name="id" Required="true" PrimaryKey="true" AutoIncrement="true" Type="SMALLINT"/>
    <Column Name="name" Required="true" Size="200" Type="VARCHAR"/>
    <Column Name="comments" Required="false" Size="250" Type="VARCHAR"/>
    <Column Name="valid_id" Required="true" Type="SMALLINT"/>
    <Column Name="create_time" Required="true" Type="DATE"/>
    <Column Name="create_by" Required="true" Type="INTEGER"/>
    <Column Name="change_time" Required="true" Type="DATE"/>
    <Column Name="change_by" Required="true" Type="INTEGER"/>
    <Unique Name="auto_response_type_name">
        <UniqueColumn Name="name"/>
    </Unique>
    <ForeignKey ForeignTable="valid">
        <Reference Local="valid_id" Foreign="id"/>
    </ForeignKey>
    <ForeignKey ForeignTable="users">
        <Reference Local="create_by" Foreign="id"/>
        <Reference Local="change_by" Foreign="id"/>
    </ForeignKey>
</Table>

<!-- auto_response - -->
<Table Name="auto_response">
    <Column Name="id" Required="true" PrimaryKey="true" AutoIncrement="true" Type="INTEGER"/>
    <Column Name="name" Required="true" Size="200" Type="VARCHAR"/>
    <Column Name="text0" Required="false" Size="6000" Type="VARCHAR"/>
    <Column Name="text1" Required="false" Size="6000" Type="VARCHAR"/>
    <Column Name="type_id" Required="true" Type="SMALLINT"/>
    <Column Name="system_address_id" Required="true" Type="SMALLINT"/>
    <Column Name="content_type" Required="false" Size="250" Type="VARCHAR"/>
    <Column Name="comments" Required="false" Size="250" Type="VARCHAR"/>
    <Column Name="valid_id" Required="true" Type="SMALLINT"/>
    <Column Name="create_time" Required="true" Type="DATE"/>
    <Column Name="create_by" Required="true" Type="INTEGER"/>
    <Column Name="change_time" Required="true" Type="DATE"/>
    <Column Name="change_by" Required="true" Type="INTEGER"/>
    <Unique Name="auto_response_name">
        <UniqueColumn Name="name"/>
    </Unique>
    <ForeignKey ForeignTable="valid">
        <Reference Local="valid_id" Foreign="id"/>
    </ForeignKey>
    <ForeignKey ForeignTable="auto_response_type">
        <Reference Local="type_id" Foreign="id"/>
    </ForeignKey>
    <ForeignKey ForeignTable="system_address">
        <Reference Local="system_address_id" Foreign="id"/>
    </ForeignKey>
    <ForeignKey ForeignTable="users">
        <Reference Local="create_by" Foreign="id"/>
        <Reference Local="change_by" Foreign="id"/>
    </ForeignKey>
</Table>

<!-- queue_auto_response - -->
<Table Name="queue_auto_response">
    <Column Name="id" Required="true" PrimaryKey="true" AutoIncrement="true" Type="INTEGER"/>
    <Column Name="queue_id" Required="true" Type="INTEGER"/>
    <Column Name="auto_response_id" Required="true" Type="INTEGER"/>
    <Column Name="create_time" Required="true" Type="DATE"/>
    <Column Name="create_by" Required="true" Type="INTEGER"/>
    <Column Name="change_time" Required="true" Type="DATE"/>
    <Column Name="change_by" Required="true" Type="INTEGER"/>
    <ForeignKey ForeignTable="queue">
        <Reference Local="queue_id" Foreign="id"/>
    </ForeignKey>
    <ForeignKey ForeignTable="auto_response">
        <Reference Local="auto_response_id" Foreign="id"/>
    </ForeignKey>
    <ForeignKey ForeignTable="users">
        <Reference Local="create_by" Foreign="id"/>
        <Reference Local="change_by" Foreign="id"/>
    </ForeignKey>
</Table>

<!-- service - service -->
<Table Name="service">
    <Column Name="id" Required="true" PrimaryKey="true" AutoIncrement="true" Type="INTEGER"/>
    <Column Name="name" Required="true" Size="200" Type="VARCHAR"/>
    <Column Name="valid_id" Required="true" Type="SMALLINT"/>
    <Column Name="comments" Required="false" Size="250" Type="VARCHAR"/>
    <Column Name="create_time" Required="true" Type="DATE"/>
    <Column Name="create_by" Required="true" Type="INTEGER"/>
    <Column Name="change_time" Required="true" Type="DATE"/>
    <Column Name="change_by" Required="true" Type="INTEGER"/>
    <Column Name="type_id" Required="false" Type="INTEGER" />
    <Column Name="criticality" Required="false" Size="200" Type="VARCHAR" />
    <Unique Name="service_name">
        <UniqueColumn Name="name"/>
    </Unique>
    <ForeignKey ForeignTable="users">
        <Reference Local="create_by" Foreign="id"/>
        <Reference Local="change_by" Foreign="id"/>
    </ForeignKey>
</Table>

<!-- service preferences -->
<Table Name="service_preferences">
    <Column Name="service_id" Required="true" Type="INTEGER"/>
    <Column Name="preferences_key" Required="true" Size="150" Type="VARCHAR"/>
    <Column Name="preferences_value" Required="false" Size="250" Type="VARCHAR"/>
    <Index Name="service_preferences_service_id">
        <IndexColumn Name="service_id"/>
    </Index>
    <ForeignKey ForeignTable="service">
        <Reference Local="service_id" Foreign="id"/>
    </ForeignKey>
</Table>

<!-- service_customer_user - relation customeruser<->service -->
<Table Name="service_customer_user">
    <Column Name="customer_user_login" Required="true" Size="200" Type="VARCHAR"/>
    <Column Name="service_id" Required="true" Type="INTEGER"/>
    <Column Name="create_time" Required="true" Type="DATE"/>
    <Column Name="create_by" Required="true" Type="INTEGER"/>
    <Index Name="service_customer_user_customer_user_login">
        <IndexColumn Name="customer_user_login" Size="10"/>
    </Index>
    <Index Name="service_customer_user_service_id">
        <IndexColumn Name="service_id"/>
    </Index>
    <ForeignKey ForeignTable="service">
        <Reference Local="service_id" Foreign="id"/>
    </ForeignKey>
    <ForeignKey ForeignTable="users">
        <Reference Local="create_by" Foreign="id"/>
    </ForeignKey>
</Table>

<!-- sla -->
<Table Name="sla">
    <Column Name="id" Required="true" PrimaryKey="true" AutoIncrement="true" Type="INTEGER"/>
    <Column Name="name" Required="true" Size="200" Type="VARCHAR"/>
    <Column Name="calendar_name" Required="false" Size="100" Type="VARCHAR"/>
    <Column Name="first_response_time" Required="true" Type="INTEGER"/>
    <Column Name="first_response_notify" Required="false" Type="SMALLINT"/>
    <Column Name="update_time" Required="true" Type="INTEGER"/>
    <Column Name="update_notify" Required="false" Type="SMALLINT"/>
    <Column Name="solution_time" Required="true" Type="INTEGER"/>
    <Column Name="solution_notify" Required="false" Type="SMALLINT"/>
    <Column Name="valid_id" Required="true" Type="SMALLINT"/>
    <Column Name="comments" Required="false" Size="250" Type="VARCHAR"/>
    <Column Name="create_time" Required="true" Type="DATE"/>
    <Column Name="create_by" Required="true" Type="INTEGER"/>
    <Column Name="change_time" Required="true" Type="DATE"/>
    <Column Name="change_by" Required="true" Type="INTEGER"/>
    <Column Name="type_id" Required="false" Type="INTEGER" />
    <Column Name="min_time_bet_incidents" Required="false" Type="INTEGER" />
    <Unique Name="sla_name">
        <UniqueColumn Name="name"/>
    </Unique>
    <ForeignKey ForeignTable="users">
        <Reference Local="create_by" Foreign="id"/>
        <Reference Local="change_by" Foreign="id"/>
    </ForeignKey>
</Table>

<!-- sla preferences -->
<Table Name="sla_preferences">
    <Column Name="sla_id" Required="true" Type="INTEGER"/>
    <Column Name="preferences_key" Required="true" Size="150" Type="VARCHAR"/>
    <Column Name="preferences_value" Required="false" Size="250" Type="VARCHAR"/>
    <Index Name="sla_preferences_sla_id">
        <IndexColumn Name="sla_id"/>
    </Index>
    <ForeignKey ForeignTable="sla">
        <Reference Local="sla_id" Foreign="id"/>
    </ForeignKey>
</Table>

<!-- service_sla - relation service<->sla -->
<Table Name="service_sla">
    <Column Name="service_id" Required="true" Type="INTEGER"/>
    <Column Name="sla_id" Required="true" Type="INTEGER"/>
    <Unique Name="service_sla_service_sla">
        <UniqueColumn Name="service_id"/>
        <UniqueColumn Name="sla_id"/>
    </Unique>
    <ForeignKey ForeignTable="service">
        <Reference Local="service_id" Foreign="id"/>
    </ForeignKey>
    <ForeignKey ForeignTable="sla">
        <Reference Local="sla_id" Foreign="id"/>
    </ForeignKey>
</Table>

<!-- token -->
<Table Name="token">
    <Column Name="token" Required="true" Size="10000" Type="VARCHAR"/>
    <Column Name="last_request_time" Required="false" Type="DATE"/>
</Table>

<!-- customer user -->
<Table Name="customer_user">
    <Column Name="id" Required="true" PrimaryKey="true" AutoIncrement="true" Type="INTEGER"/>
    <Column Name="login" Required="true" Size="200" Type="VARCHAR"/>
    <Column Name="email" Required="true" Size="150" Type="VARCHAR"/>
    <Column Name="customer_id" Required="true" Size="150" Type="VARCHAR"/>
    <Column Name="pw" Required="false" Size="64" Type="VARCHAR"/>
    <Column Name="title" Required="false" Size="50" Type="VARCHAR"/>
    <Column Name="first_name" Required="true" Size="100" Type="VARCHAR"/>
    <Column Name="last_name" Required="true" Size="100" Type="VARCHAR"/>
    <Column Name="phone" Required="false" Size="150" Type="VARCHAR"/>
    <Column Name="fax" Required="false" Size="150" Type="VARCHAR"/>
    <Column Name="mobile" Required="false" Size="150" Type="VARCHAR"/>
    <Column Name="street" Required="false" Size="150" Type="VARCHAR"/>
    <Column Name="zip" Required="false" Size="200" Type="VARCHAR"/>
    <Column Name="city" Required="false" Size="200" Type="VARCHAR"/>
    <Column Name="country" Required="false" Size="200" Type="VARCHAR"/>
    <Column Name="comments" Required="false" Size="250" Type="VARCHAR"/>
    <Column Name="valid_id" Required="true" Type="SMALLINT"/>
    <Column Name="create_time" Required="true" Type="DATE"/>
    <Column Name="create_by" Required="true" Type="INTEGER"/>
    <Column Name="change_time" Required="true" Type="DATE"/>
    <Column Name="change_by" Required="true" Type="INTEGER"/>
    <Unique Name="customer_user_login">
        <UniqueColumn Name="login"/>
    </Unique>
    <ForeignKey ForeignTable="valid">
        <Reference Local="valid_id" Foreign="id"/>
    </ForeignKey>
    <ForeignKey ForeignTable="users">
        <Reference Local="create_by" Foreign="id"/>
        <Reference Local="change_by" Foreign="id"/>
    </ForeignKey>
</Table>

<!-- customer preferences -->
<Table Name="customer_preferences">
    <Column Name="user_id" Required="true" Size="250" Type="VARCHAR"/>
    <Column Name="preferences_key" Required="true" Size="150" Type="VARCHAR"/>
    <Column Name="preferences_value" Required="false" Size="250" Type="VARCHAR"/>
    <Index Name="customer_preferences_user_id">
        <IndexColumn Name="user_id"/>
    </Index>
</Table>

<!-- customer company -->
<Table Name="customer_company">
    <Column Name="customer_id" Required="true" PrimaryKey="true" Size="150" Type="VARCHAR"/>
    <Column Name="name" Required="true" Size="200" Type="VARCHAR"/>
    <Column Name="street" Required="false" Size="200" Type="VARCHAR"/>
    <Column Name="zip" Required="false" Size="200" Type="VARCHAR"/>
    <Column Name="city" Required="false" Size="200" Type="VARCHAR"/>
    <Column Name="country" Required="false" Size="200" Type="VARCHAR"/>
    <Column Name="url" Required="false" Size="200" Type="VARCHAR"/>
    <Column Name="comments" Required="false" Size="250" Type="VARCHAR"/>
    <Column Name="valid_id" Required="true" Type="SMALLINT"/>
    <Column Name="create_time" Required="true" Type="DATE"/>
    <Column Name="create_by" Required="true" Type="INTEGER"/>
    <Column Name="change_time" Required="true" Type="DATE"/>
    <Column Name="change_by" Required="true" Type="INTEGER"/>
    <Unique Name="customer_company_name">
        <UniqueColumn Name="name"/>
    </Unique>
</Table>

<!-- mail_account -->
<Table Name="mail_account">
    <Column Name="id" Required="true" PrimaryKey="true" AutoIncrement="true" Type="INTEGER"/>
    <Column Name="login" Required="true" Size="200" Type="VARCHAR"/>
    <Column Name="pw" Required="true" Size="200" Type="VARCHAR"/>
    <Column Name="host" Required="true" Size="200" Type="VARCHAR"/>
    <Column Name="account_type" Required="true" Size="20" Type="VARCHAR"/>
    <Column Name="queue_id" Required="true" Type="INTEGER"/>
    <Column Name="trusted" Required="true" Type="SMALLINT"/>
    <Column Name="imap_folder" Required="false" Size="250" Type="VARCHAR"/>
    <Column Name="comments" Required="false" Size="250" Type="VARCHAR"/>
    <Column Name="valid_id" Required="true" Type="SMALLINT"/>
    <Column Name="create_time" Required="true" Type="DATE"/>
    <Column Name="create_by" Required="true" Type="INTEGER"/>
    <Column Name="change_time" Required="true" Type="DATE"/>
    <Column Name="change_by" Required="true" Type="INTEGER"/>
    <ForeignKey ForeignTable="valid">
        <Reference Local="valid_id" Foreign="id"/>
    </ForeignKey>
    <ForeignKey ForeignTable="users">
        <Reference Local="create_by" Foreign="id"/>
        <Reference Local="change_by" Foreign="id"/>
    </ForeignKey>
</Table>

<!-- postmaster_filter -->
<Table Name="postmaster_filter">
    <Column Name="f_name" Required="true" Size="200" Type="VARCHAR"/>
    <Column Name="f_stop" Required="false" Type="SMALLINT"/>
    <Column Name="f_type" Required="true" Size="20" Type="VARCHAR"/>
    <Column Name="f_key" Required="true" Size="200" Type="VARCHAR"/>
    <Column Name="f_value" Required="true" Size="200" Type="VARCHAR"/>
    <Column Name="f_not" Required="false" Type="SMALLINT"/>
    <Index Name="postmaster_filter_f_name">
        <IndexColumn Name="f_name"/>
    </Index>
</Table>

<!-- generic_agent_jobs -->
<Table Name="generic_agent_jobs">
    <Column Name="job_name" Required="true" Size="200" Type="VARCHAR"/>
    <Column Name="job_key" Required="true" Size="200" Type="VARCHAR"/>
    <Column Name="job_value" Required="false" Size="200" Type="VARCHAR"/>
    <Index Name="generic_agent_jobs_job_name">
        <IndexColumn Name="job_name"/>
    </Index>
</Table>

<!-- search_profile -->
<Table Name="search_profile">
    <Column Name="id" Required="true" PrimaryKey="true" AutoIncrement="true" Type="INTEGER"/>
    <Column Name="type" Required="true" Size="200" Type="VARCHAR"/>
    <Column Name="user_login" Required="true" Size="200" Type="VARCHAR"/>
    <Column Name="user_type" Required="true" Size="20" Type="VARCHAR"/>
    <Column Name="subscribed_profile_id" Type="INTEGER"/>
    <Index Name="search_profile_login">
        <IndexColumn Name="login"/>
    </Index>
</Table>
<Table Name="search_profile_preferences">
    <Column Name="search_profile_id" Required="true" Type="INTEGER"/>
    <Column Name="preferences_type" Required="true" Size="30" Type="VARCHAR"/>
    <Column Name="preferences_key" Required="true" Size="200" Type="VARCHAR"/>
    <Column Name="preferences_value" Required="false" Size="200" Type="VARCHAR"/>
    <ForeignKey ForeignTable="search_profile">
        <Reference Local="search_profile_id" Foreign="id"/>
    </ForeignKey>
</Table>
<Table Name="search_profile_category">
    <Column Name="search_profile_id"  Required="true"  Type="INTEGER"/>
    <Column Name="category" Required="true"  Type="VARCHAR" Size="100"/>
    <ForeignKey ForeignTable="search_profile">
        <Reference Local="search_profile_id" Foreign="id"/>
    </ForeignKey>
</Table>

<!-- process_id -->
<Table Name="process_id">
    <Column Name="process_name" Required="true" Size="200" Type="VARCHAR"/>
    <Column Name="process_id" Required="true" Size="200" Type="VARCHAR"/>
    <Column Name="process_host" Required="true" Size="200" Type="VARCHAR"/>
    <Column Name="process_create" Required="true" Type="INTEGER"/>
    <Column Name="process_change" Required="true" Type="INTEGER"/>
</Table>

<!-- web_upload_cache -->
<Table Name="web_upload_cache">
    <Column Name="form_id" Required="false" Size="250" Type="VARCHAR"/>
    <Column Name="filename" Required="false" Size="250" Type="VARCHAR"/>
    <Column Name="content_id" Required="false" Size="250" Type="VARCHAR"/>
    <Column Name="content_size" Required="false" Size="30" Type="VARCHAR"/>
    <Column Name="content_type" Required="false" Size="250" Type="VARCHAR"/>
    <Column Name="disposition" Required="false" Size="15" Type="VARCHAR"/>
    <Column Name="content" Required="true" Type="LONGBLOB"/>
    <Column Name="create_time_unix" Required="true" Type="BIGINT"/>
</Table>

<!-- notification_event -->
<Table Name="notification_event">
    <Column Name="id" Required="true" PrimaryKey="true" AutoIncrement="true" Type="INTEGER"/>
    <Column Name="name" Required="true" Size="200" Type="VARCHAR"/>
    <Column Name="valid_id" Required="true" Type="SMALLINT"/>
    <Column Name="comments" Required="false" Size="250" Type="VARCHAR"/>
    <Column Name="create_time" Required="true" Type="DATE"/>
    <Column Name="create_by" Required="true" Type="INTEGER"/>
    <Column Name="change_time" Required="true" Type="DATE"/>
    <Column Name="change_by" Required="true" Type="INTEGER"/>
    <Unique Name="notification_event_name">
        <UniqueColumn Name="name"/>
    </Unique>
    <ForeignKey ForeignTable="users">
        <Reference Local="create_by" Foreign="id"/>
        <Reference Local="change_by" Foreign="id"/>
    </ForeignKey>
    <ForeignKey ForeignTable="valid">
        <Reference Local="valid_id" Foreign="id"/>
    </ForeignKey>
</Table>

<!-- notification_event_message -->
<Table Name="notification_event_message">
    <Column Name="id" Required="true" PrimaryKey="true" AutoIncrement="true" Type="INTEGER"/>
    <Column Name="notification_id" Required="true" Type="INTEGER"/>
    <Column Name="subject" Required="true" Size="200" Type="VARCHAR"/>
    <Column Name="text" Required="true" Size="4000" Type="VARCHAR"/>
    <Column Name="content_type" Required="true" Size="250" Type="VARCHAR"/>
    <Column Name="language" Required="true" Size="60" Type="VARCHAR"/>
    <ForeignKey ForeignTable="notification_event">
        <Reference Foreign="id" Local="notification_id"/>
    </ForeignKey>
    <Index Name="notification_event_message_notification_id">
        <IndexColumn Name="notification_id"/>
    </Index>
    <Index Name="notification_event_message_language">
        <IndexColumn Name="language"/>
    </Index>
    <Unique Name="notification_event_message_notification_id_language">
        <UniqueColumn Name="notification_id"/>
        <UniqueColumn Name="language"/>
    </Unique>
</Table>

<!-- notification_event_item -->
<Table Name="notification_event_item">
    <Column Name="notification_id" Required="true" Type="INTEGER"/>
    <Column Name="event_key" Required="true" Size="200" Type="VARCHAR"/>
    <Column Name="event_value" Required="true" Size="200" Type="VARCHAR"/>
    <ForeignKey ForeignTable="notification_event">
        <Reference Foreign="id" Local="notification_id"/>
    </ForeignKey>
    <Index Name="notification_event_item_notification_id">
        <IndexColumn Name="notification_id"/>
    </Index>
    <Index Name="notification_event_item_event_key">
        <IndexColumn Name="event_key"/>
    </Index>
    <Index Name="notification_event_item_event_value">
        <IndexColumn Name="event_value"/>
    </Index>
</Table>

<!-- link_type - all link object types -->
<Table Name="link_type">
    <Column Name="id" Required="true" PrimaryKey="true" AutoIncrement="true" Type="SMALLINT"/>
    <Column Name="name" Required="true" Size="50" Type="VARCHAR"/>
    <Column Name="valid_id" Required="true" Type="SMALLINT"/>
    <Column Name="create_time" Required="true" Type="DATE"/>
    <Column Name="create_by" Required="true" Type="INTEGER"/>
    <Column Name="change_time" Required="true" Type="DATE"/>
    <Column Name="change_by" Required="true" Type="INTEGER"/>
    <Unique Name="link_type_name">
        <UniqueColumn Name="name"/>
    </Unique>
    <ForeignKey ForeignTable="valid">
        <Reference Local="valid_id" Foreign="id"/>
    </ForeignKey>
    <ForeignKey ForeignTable="users">
        <Reference Local="create_by" Foreign="id"/>
        <Reference Local="change_by" Foreign="id"/>
    </ForeignKey>
</Table>

<!-- link_object - all link objects -->
<Table Name="link_object">
    <Column Name="id" Required="true" PrimaryKey="true" AutoIncrement="true" Type="SMALLINT"/>
    <Column Name="name" Required="true" Size="100" Type="VARCHAR"/>
    <Unique Name="link_object_name">
        <UniqueColumn Name="name"/>
    </Unique>
</Table>

<!-- link_relation - all links between objects -->
<Table Name="link_relation">
    <Column Name="id" Required="true" PrimaryKey="true" AutoIncrement="true" Type="INTEGER"/>
    <Column Name="source_object_id" Required="true" Type="SMALLINT"/>
    <Column Name="source_key" Required="true" Size="50" Type="VARCHAR"/>
    <Column Name="target_object_id" Required="true" Type="SMALLINT"/>
    <Column Name="target_key" Required="true" Size="50" Type="VARCHAR"/>
    <Column Name="type_id" Required="true" Type="SMALLINT"/>
    <Column Name="create_time" Required="true" Type="DATE"/>
    <Column Name="create_by" Required="true" Type="INTEGER"/>
    <Unique Name="link_relation_view">
        <UniqueColumn Name="source_object_id"/>
        <UniqueColumn Name="source_key"/>
        <UniqueColumn Name="target_object_id"/>
        <UniqueColumn Name="target_key"/>
        <UniqueColumn Name="type_id"/>
    </Unique>
    <Index Name="link_relation_id">
        <IndexColumn Name="id"/>
    </Index>
    <Index Name="link_relation_source">
        <IndexColumn Name="source_object_id"/>
        <IndexColumn Name="source_key"/>
    </Index>
    <Index Name="link_relation_target">
        <IndexColumn Name="target_object_id"/>
        <IndexColumn Name="target_key"/>
    </Index>
    <ForeignKey ForeignTable="link_object">
        <Reference Local="source_object_id" Foreign="id"/>
        <Reference Local="target_object_id" Foreign="id"/>
    </ForeignKey>
    <ForeignKey ForeignTable="link_type">
        <Reference Local="type_id" Foreign="id"/>
    </ForeignKey>
    <ForeignKey ForeignTable="users">
        <Reference Local="create_by" Foreign="id"/>
    </ForeignKey>
</Table>

<!-- system data -->
<Table Name="system_data">
    <Column Name="data_key" Required="true" PrimaryKey="true" Size="160" Type="VARCHAR"/>
    <Column Name="data_value" Required="false" Type="LONGBLOB"/>
    <Column Name="create_time" Required="true" Type="DATE"/>
    <Column Name="create_by" Required="true" Type="INTEGER"/>
    <Column Name="change_time" Required="true" Type="DATE"/>
    <Column Name="change_by" Required="true" Type="INTEGER"/>
    <ForeignKey ForeignTable="users">
        <Reference Local="create_by" Foreign="id"/>
        <Reference Local="change_by" Foreign="id"/>
    </ForeignKey>
</Table>

<!-- xml - xml_storage-->
<Table Name="xml_storage">
    <Column Name="xml_type" Required="true" Size="200" Type="VARCHAR"/>
    <Column Name="xml_key" Required="true" Size="250" Type="VARCHAR"/>
    <Column Name="xml_content_key" Required="true" Size="250" Type="VARCHAR"/>
    <Column Name="xml_content_value" Required="false" Size="1000000" Type="VARCHAR"/>
    <Index Name="xml_storage_key_type">
        <IndexColumn Name="xml_key" Size="10"/>
        <IndexColumn Name="xml_type" Size="10"/>
    </Index>
    <Index Name="xml_storage_type_ckey_cval">
        <IndexColumn Name="xml_type"/>
        <IndexColumn Name="xml_content_key"/>
        <IndexColumn Name="xml_content_value" Size="200"/>
    </Index>
    <Index Name="xml_storage_xml_content_key">
        <IndexColumn Name="xml_content_key" Size="100"/>
    </Index>
</Table>

<!-- virtual_fs -->
<Table Name="virtual_fs">
    <Column Name="id" Required="true" PrimaryKey="true" AutoIncrement="true" Type="BIGINT"/>
    <Column Name="filename" Required="true" Size="350" Type="VARCHAR"/>
    <Column Name="backend" Required="true" Size="60" Type="VARCHAR"/>
    <Column Name="backend_key" Required="true" Size="160" Type="VARCHAR"/>
    <Column Name="create_time" Required="true" Type="DATE"/>
    <Index Name="virtual_fs_filename">
        <IndexColumn Name="filename" Size="255"/>
    </Index>
    <Index Name="virtual_fs_backend">
        <IndexColumn Name="backend" Size="60"/>
    </Index>
</Table>
<Table Name="virtual_fs_preferences">
    <Column Name="virtual_fs_id" Required="true" Type="BIGINT"/>
    <Column Name="preferences_key" Required="true" Size="150" Type="VARCHAR"/>
    <Column Name="preferences_value" Required="false" Size="350" Type="VARCHAR"/>
    <Index Name="virtual_fs_preferences_virtual_fs_id">
        <IndexColumn Name="virtual_fs_id"/>
    </Index>
    <Index Name="virtual_fs_preferences_key_value">
        <IndexColumn Name="preferences_key"/>
        <IndexColumn Name="preferences_value" Size="150"/>
    </Index>
    <ForeignKey ForeignTable="virtual_fs">
        <Reference Local="virtual_fs_id" Foreign="id"/>
    </ForeignKey>
</Table>
<Table Name="virtual_fs_db">
    <Column Name="id" Required="true" PrimaryKey="true" AutoIncrement="true" Type="BIGINT"/>
    <Column Name="filename" Required="true" Size="350" Type="VARCHAR"/>
    <Column Name="content" Required="true" Type="LONGBLOB"/>
    <Column Name="create_time" Required="true" Type="DATE"/>
    <Index Name="virtual_fs_db_filename">
        <IndexColumn Name="filename" Size="255"/>
    </Index>
</Table>

<!-- opm - package_repository -->
<Table Name="package_repository">
    <Column Name="id" Required="true" PrimaryKey="true" AutoIncrement="true" Type="INTEGER"/>
    <Column Name="name" Required="true" Size="200" Type="VARCHAR"/>
    <Column Name="version" Required="true" Size="250" Type="VARCHAR"/>
    <Column Name="vendor" Required="true" Size="250" Type="VARCHAR"/>
    <Column Name="install_status" Required="true" Size="250" Type="VARCHAR"/>
    <Column Name="filename" Required="false" Size="250" Type="VARCHAR"/>
    <Column Name="content_type" Required="false" Size="250" Type="VARCHAR"/>
    <Column Name="content" Required="true" Type="LONGBLOB"/>
    <Column Name="create_time" Required="true" Type="DATE"/>
    <Column Name="create_by" Required="true" Type="INTEGER"/>
    <Column Name="change_time" Required="true" Type="DATE"/>
    <Column Name="change_by" Required="true" Type="INTEGER"/>
    <ForeignKey ForeignTable="users">
        <Reference Local="create_by" Foreign="id"/>
        <Reference Local="change_by" Foreign="id"/>
    </ForeignKey>
</Table>

<!-- api_webservice_config -->
<Table Name="api_webservice_config">
    <Column Name="id" Required="true" PrimaryKey="true" AutoIncrement="true" Type="INTEGER"/>
    <Column Name="name" Required="true" Size="200" Type="VARCHAR"/>
    <Column Name="config" Required="true" Type="LONGBLOB"/>
    <Column Name="config_md5" Required="true" Size="32" Type="VARCHAR"/>
    <Column Name="valid_id" Required="true" Type="SMALLINT"/>
    <Column Name="create_time" Required="true" Type="DATE"/>
    <Column Name="create_by" Required="true" Type="INTEGER"/>
    <Column Name="change_time" Required="true" Type="DATE"/>
    <Column Name="change_by" Required="true" Type="INTEGER"/>
    <Unique Name="api_webservice_config_name">
        <UniqueColumn Name="name"/>
    </Unique>
    <Unique Name="api_webservice_config_config_md5">
        <UniqueColumn Name="config_md5"/>
    </Unique>
    <ForeignKey ForeignTable="valid">
        <Reference Local="valid_id" Foreign="id"/>
    </ForeignKey>
    <ForeignKey ForeignTable="users">
        <Reference Local="create_by" Foreign="id"/>
        <Reference Local="change_by" Foreign="id"/>
    </ForeignKey>
</Table>

<!-- api_webservice_config_history -->
<Table Name="api_webservice_config_history">
    <Column Name="id" Required="true" PrimaryKey="true" AutoIncrement="true" Type="BIGINT"/>
    <Column Name="config_id" Required="true" Type="INTEGER"/>
    <Column Name="config" Required="true" Type="LONGBLOB"/>
    <Column Name="config_md5" Required="true" Size="32" Type="VARCHAR"/>
    <Column Name="create_time" Required="true" Type="DATE"/>
    <Column Name="create_by" Required="true" Type="INTEGER"/>
    <Column Name="change_time" Required="true" Type="DATE"/>
    <Column Name="change_by" Required="true" Type="INTEGER"/>
    <Unique Name="api_webservice_config_history_config_md5">
        <UniqueColumn Name="config_md5"/>
    </Unique>
    <ForeignKey ForeignTable="api_webservice_config">
        <Reference Local="config_id" Foreign="id"/>
    </ForeignKey>
    <ForeignKey ForeignTable="users">
        <Reference Local="create_by" Foreign="id"/>
        <Reference Local="change_by" Foreign="id"/>
    </ForeignKey>
</Table>

<!-- api_debugger_entry -->
<Table Name="api_debugger_entry">
    <Column Name="id" Required="true" PrimaryKey="true" AutoIncrement="true" Type="BIGINT"/>
    <Column Name="communication_id" Required="true" Size="32" Type="VARCHAR"/>
    <Column Name="communication_type" Required="true" Size="50" Type="VARCHAR"/>
    <Column Name="remote_ip" Required="false" Size="50" Type="VARCHAR"/>
    <Column Name="webservice_id" Required="true" Type="INTEGER"/>
    <Column Name="create_time" Required="true" Type="DATE"/>
    <Unique Name="api_debugger_entry_communication_id">
        <UniqueColumn Name="communication_id"/>
    </Unique>
    <Index Name="api_debugger_entry_create_time">
        <IndexColumn Name="create_time"/>
    </Index>
    <ForeignKey ForeignTable="api_webservice_config">
        <Reference Local="webservice_id" Foreign="id"/>
    </ForeignKey>
</Table>

<!-- api_debugger_entry_content -->
<Table Name="api_debugger_entry_content">
    <Column Name="id" Required="true" PrimaryKey="true" AutoIncrement="true" Type="BIGINT"/>
    <Column Name="api_debugger_entry_id" Required="true" Type="BIGINT"/>
    <Column Name="debug_level" Required="true" Size="50" Type="VARCHAR"/>
    <Column Name="subject" Required="true" Size="255" Type="VARCHAR"/>
    <Column Name="content" Required="false" Type="LONGBLOB"/>
    <Column Name="create_time" Required="true" Type="DATE"/>
    <Index Name="api_debugger_entry_content_create_time">
        <IndexColumn Name="create_time"/>
    </Index>
    <Index Name="api_debugger_entry_content_debug_level">
        <IndexColumn Name="debug_level"/>
    </Index>
    <ForeignKey ForeignTable="api_debugger_entry">
        <Reference Local="api_debugger_entry_id" Foreign="id"/>
    </ForeignKey>
</Table>

<Table Name="smime_signer_cert_relations">
    <Column Name="id" Required="true" PrimaryKey="true" AutoIncrement="true" Type="INTEGER"/>
    <Column Name="cert_hash" Required="true" Size="8" Type="VARCHAR"/>
    <Column Name="cert_fingerprint" Required="true" Size="59" Type="VARCHAR"/>
    <Column Name="ca_hash" Required="true" Size="8" Type="VARCHAR"/>
    <Column Name="ca_fingerprint" Required="true" Size="59" Type="VARCHAR"/>
    <Column Name="create_time" Required="true" Type="DATE"/>
    <Column Name="create_by" Required="true" Type="INTEGER"/>
    <Column Name="change_time" Required="true" Type="DATE"/>
    <Column Name="change_by" Required="true" Type="INTEGER"/>
    <ForeignKey ForeignTable="users">
        <Reference Local="create_by" Foreign="id"/>
        <Reference Local="change_by" Foreign="id"/>
    </ForeignKey>
</Table>

<Table Name="dynamic_field_value">
    <Column Name="id" Required="true" PrimaryKey="true" AutoIncrement="true" Type="INTEGER"/>
    <!-- foreign key to the dynamic_field -->
    <Column Name="field_id" Required="true" Type="INTEGER"/>
    <!-- the current object to link to (e. g. ticket or article ID) -->
    <Column Name="object_id" Required="true" Type="BIGINT"/>
    <!-- for value we have different field types to store data, can be extended in future -->
    <Column Name="value_text" Required="false" Type="VARCHAR" Size="3800" />
    <Column Name="value_date" Required="false" Type="DATE" />
    <Column Name="value_int" Required="false" Type="BIGINT" />

    <!-- search objects with certain field content -->
    <Index Name="dynamic_field_value_search_date">
        <IndexColumn Name="field_id"/>
        <IndexColumn Name="value_date"/>
    </Index>
    <Index Name="dynamic_field_value_search_int">
        <IndexColumn Name="field_id"/>
        <IndexColumn Name="value_int"/>
    </Index>
    <!-- Allow queries for all fields of an object, or for specific fields and objects e.g. search. -->
    <Index Name="dynamic_field_value_field_values">
        <IndexColumn Name="object_id"/>
        <IndexColumn Name="field_id"/>
    </Index>
    <ForeignKey ForeignTable="dynamic_field">
        <Reference Local="field_id" Foreign="id"/>
    </ForeignKey>
</Table>

<Table Name="dynamic_field">
    <Column Name="id" Required="true" PrimaryKey="true" AutoIncrement="true" Type="INTEGER"/>
    <!-- internal fields are protected -->
    <Column Name="internal_field" Required="true" Type="SMALLINT" Default="0"/>
    <!-- the internal field name to be used in response templates, allow only lowercase letters and numbers -->
    <Column Name="name" Required="true" Type="VARCHAR" Size="200"/>
    <!-- label, always translate -->
    <Column Name="label" Required="true" Type="VARCHAR" Size="200"/>
    <!-- field type selects the DF backend to use for this field -->
    <Column Name="field_type" Required="true" Type="VARCHAR" Size="200"/>
    <!-- this controls which object the dynamic field links to; currently we will have "ticket" and "article"; allow only lowercase letters -->
    <Column Name="object_type" Required="true" Type="VARCHAR" Size="200"/>
    <!-- config stored as YAML like in the web service configuration -->
    <!-- the current object to link to (e. g. displaygroup ID) -->
    <Column Name="displaygroup_id" Required="false" Type="BIGINT"/>
    <Column Name="config" Required="false" Type="LONGBLOB"/>
    <Column Name="valid_id" Required="true" Type="SMALLINT"/>
    <Column Name="create_time" Required="true" Type="DATE"/>
    <Column Name="create_by" Required="true" Type="INTEGER"/>
    <Column Name="change_time" Required="true" Type="DATE"/>
    <Column Name="change_by" Required="true" Type="INTEGER"/>
    <Unique Name="dynamic_field_name">
        <UniqueColumn Name="name"/>
    </Unique>
    <ForeignKey ForeignTable="valid">
        <Reference Local="valid_id" Foreign="id"/>
    </ForeignKey>
    <ForeignKey ForeignTable="users">
        <Reference Local="create_by" Foreign="id"/>
        <Reference Local="change_by" Foreign="id"/>
    </ForeignKey>
</Table>

<Table Name="pm_process">
    <Column Name="id" Required="true" PrimaryKey="true" AutoIncrement="true" Type="INTEGER"/>
    <!-- entity_id is a unique identifier independent from id -->
    <Column Name="entity_id" Required="true" Type="VARCHAR" Size="50"/>
    <Column Name="name" Required="true" Type="VARCHAR" Size="200"/>
    <Column Name="state_entity_id" Required="true" Type="VARCHAR" Size="50"/>
    <!-- layout stored as YAML -->
    <Column Name="layout" Required="true" Type="LONGBLOB"/>
    <!-- config stored as YAML like in the web service configuration -->
    <Column Name="config" Required="true" Type="LONGBLOB"/>
    <Column Name="create_time" Required="true" Type="DATE"/>
    <Column Name="create_by" Required="true" Type="INTEGER"/>
    <Column Name="change_time" Required="true" Type="DATE"/>
    <Column Name="change_by" Required="true" Type="INTEGER"/>
    <Unique Name="pm_process_entity_id">
        <UniqueColumn Name="entity_id"/>
    </Unique>
    <ForeignKey ForeignTable="users">
        <Reference Local="create_by" Foreign="id"/>
        <Reference Local="change_by" Foreign="id"/>
    </ForeignKey>
</Table>

<Table Name="pm_activity">
    <Column Name="id" Required="true" PrimaryKey="true" AutoIncrement="true" Type="INTEGER"/>
    <!-- entity_id is a unique identifier independent from id -->
    <Column Name="entity_id" Required="true" Type="VARCHAR" Size="50"/>
    <Column Name="name" Required="true" Type="VARCHAR" Size="200"/>
    <!-- config stored as YAML like in the web service configuration -->
    <Column Name="config" Required="true" Type="LONGBLOB"/>
    <Column Name="create_time" Required="true" Type="DATE"/>
    <Column Name="create_by" Required="true" Type="INTEGER"/>
    <Column Name="change_time" Required="true" Type="DATE"/>
    <Column Name="change_by" Required="true" Type="INTEGER"/>
    <Unique Name="pm_activity_entity_id">
        <UniqueColumn Name="entity_id"/>
    </Unique>
    <ForeignKey ForeignTable="users">
        <Reference Local="create_by" Foreign="id"/>
        <Reference Local="change_by" Foreign="id"/>
    </ForeignKey>
</Table>

<Table Name="pm_activity_dialog">
    <Column Name="id" Required="true" PrimaryKey="true" AutoIncrement="true" Type="INTEGER"/>
    <!-- entity_id is a unique identifier independent from id -->
    <Column Name="entity_id" Required="true" Type="VARCHAR" Size="50"/>
    <Column Name="name" Required="true" Type="VARCHAR" Size="200"/>
    <!-- config stored as YAML like in the web service configuration -->
    <Column Name="config" Required="true" Type="LONGBLOB"/>
    <Column Name="create_time" Required="true" Type="DATE"/>
    <Column Name="create_by" Required="true" Type="INTEGER"/>
    <Column Name="change_time" Required="true" Type="DATE"/>
    <Column Name="change_by" Required="true" Type="INTEGER"/>
    <Unique Name="pm_activity_dialog_entity_id">
        <UniqueColumn Name="entity_id"/>
    </Unique>
    <ForeignKey ForeignTable="users">
        <Reference Local="create_by" Foreign="id"/>
        <Reference Local="change_by" Foreign="id"/>
    </ForeignKey>
</Table>

<Table Name="pm_transition">
    <Column Name="id" Required="true" PrimaryKey="true" AutoIncrement="true" Type="INTEGER"/>
    <!-- entity_id is a unique identifier independent from id -->
    <Column Name="entity_id" Required="true" Type="VARCHAR" Size="50"/>
    <Column Name="name" Required="true" Type="VARCHAR" Size="200"/>
    <!-- config stored as YAML like in the web service configuration -->
    <Column Name="config" Required="true" Type="LONGBLOB"/>
    <Column Name="create_time" Required="true" Type="DATE"/>
    <Column Name="create_by" Required="true" Type="INTEGER"/>
    <Column Name="change_time" Required="true" Type="DATE"/>
    <Column Name="change_by" Required="true" Type="INTEGER"/>
    <Unique Name="pm_transition_entity_id">
        <UniqueColumn Name="entity_id"/>
    </Unique>
    <ForeignKey ForeignTable="users">
        <Reference Local="create_by" Foreign="id"/>
        <Reference Local="change_by" Foreign="id"/>
    </ForeignKey>
</Table>

<Table Name="pm_transition_action">
    <Column Name="id" Required="true" PrimaryKey="true" AutoIncrement="true" Type="INTEGER"/>
    <!-- entity_id is a unique identifier independent from id -->
    <Column Name="entity_id" Required="true" Type="VARCHAR" Size="50"/>
    <Column Name="name" Required="true" Type="VARCHAR" Size="200"/>
    <!-- config stored as YAML like in the web service configuration -->
    <Column Name="config" Required="true" Type="LONGBLOB"/>
    <Column Name="create_time" Required="true" Type="DATE"/>
    <Column Name="create_by" Required="true" Type="INTEGER"/>
    <Column Name="change_time" Required="true" Type="DATE"/>
    <Column Name="change_by" Required="true" Type="INTEGER"/>
    <Unique Name="pm_transition_action_entity_id">
        <UniqueColumn Name="entity_id"/>
    </Unique>
    <ForeignKey ForeignTable="users">
        <Reference Local="create_by" Foreign="id"/>
        <Reference Local="change_by" Foreign="id"/>
    </ForeignKey>
</Table>

<Table Name="pm_entity_sync">
    <Column Name="entity_type" Required="true" Size="30" Type="VARCHAR"/>
    <Column Name="entity_id" Required="true" Size="50" Type="VARCHAR"/>
    <Column Name="sync_state" Required="true" Size="30" Type="VARCHAR"/>
    <Column Name="create_time" Required="true" Type="DATE"/>
    <Column Name="change_time" Required="true" Type="DATE"/>
    <Unique Name="pm_entity_sync_list">
        <UniqueColumn Name="entity_type"/>
        <UniqueColumn Name="entity_id"/>
    </Unique>
</Table>

<!-- scheduler tables -->
<Table Name="scheduler_task">
    <Column Name="id" Required="true" PrimaryKey="true" AutoIncrement="true" Type="BIGINT"/>
    <Column Name="ident" Required="true" Type="BIGINT"/>
    <Column Name="name" Required="false" Size="150" Type="VARCHAR"/>
    <Column Name="task_type" Required="true" Size="150" Type="VARCHAR"/>
    <Column Name="task_data" Required="true" Type="LONGBLOB"/>
    <Column Name="attempts" Required="true" Type="SMALLINT"/>
    <Column Name="lock_key" Required="true" Type="BIGINT"/>
    <Column Name="lock_time" Required="false" Type="DATE"/>
    <Column Name="lock_update_time" Required="false" Type="DATE"/>
    <Column Name="create_time" Required="true" Type="DATE"/>
    <Unique Name="scheduler_task_ident">
        <UniqueColumn Name="ident"/>
    </Unique>
    <Index Name="scheduler_task_ident_id">
        <IndexColumn Name="ident"/>
        <IndexColumn Name="id"/>
    </Index>
    <Index Name="scheduler_task_lock_key_id">
        <IndexColumn Name="lock_key"/>
        <IndexColumn Name="id"/>
    </Index>
</Table>

<Table Name="scheduler_future_task">
    <Column Name="id" Required="true" PrimaryKey="true" AutoIncrement="true" Type="BIGINT"/>
    <Column Name="ident" Required="true" Type="BIGINT"/>
    <Column Name="execution_time" Required="true" Type="DATE"/>
    <Column Name="name" Required="false" Size="150" Type="VARCHAR"/>
    <Column Name="task_type" Required="true" Size="150" Type="VARCHAR"/>
    <Column Name="task_data" Required="true" Type="LONGBLOB"/>
    <Column Name="attempts" Required="true" Type="SMALLINT"/>
    <Column Name="lock_key" Required="true" Type="BIGINT"/>
    <Column Name="lock_time" Required="false" Type="DATE"/>
    <Column Name="create_time" Required="true" Type="DATE"/>
    <Unique Name="scheduler_future_task_ident">
        <UniqueColumn Name="ident"/>
    </Unique>
    <Index Name="scheduler_future_task_ident_id">
        <IndexColumn Name="ident"/>
        <IndexColumn Name="id"/>
    </Index>
    <Index Name="scheduler_future_task_lock_key_id">
        <IndexColumn Name="lock_key"/>
        <IndexColumn Name="id"/>
    </Index>
</Table>

<Table Name="scheduler_recurrent_task">
    <Column Name="id" Required="true" PrimaryKey="true" AutoIncrement="true" Type="BIGINT"/>
    <Column Name="name" Required="true" Size="150" Type="VARCHAR"/>
    <Column Name="task_type" Required="true" Size="150" Type="VARCHAR"/>
    <Column Name="last_execution_time" Required="true" Type="DATE"/>
    <Column Name="last_worker_task_id" Required="fasle" Type="BIGINT"/>
    <Column Name="last_worker_status" Required="false" Type="SMALLINT"/>
    <Column Name="last_worker_running_time" Required="false" Type="INTEGER"/>
    <Column Name="lock_key" Required="true" Type="BIGINT"/>
    <Column Name="lock_time" Required="false" Type="DATE"/>
    <Column Name="create_time" Required="true" Type="DATE"/>
    <Column Name="change_time" Required="true" Type="DATE"/>
    <Unique Name="scheduler_recurrent_task_name_task_type">
        <UniqueColumn Name="name"/>
        <UniqueColumn Name="task_type"/>
    </Unique>
    <Index Name="scheduler_recurrent_task_task_type_name">
        <IndexColumn Name="task_type"/>
        <IndexColumn Name="name"/>
    </Index>
    <Index Name="scheduler_recurrent_task_lock_key_id">
        <IndexColumn Name="lock_key"/>
        <IndexColumn Name="id"/>
    </Index>
</Table>

<!-- cloud_service_config -->
<Table Name="cloud_service_config">
    <Column Name="id" Required="true" PrimaryKey="true" AutoIncrement="true" Type="INTEGER"/>
    <Column Name="name" Required="true" Size="200" Type="VARCHAR"/>
    <Column Name="config" Required="true" Type="LONGBLOB"/>
    <Column Name="config_md5" Required="true" Size="32" Type="VARCHAR"/>
    <Column Name="valid_id" Required="true" Type="SMALLINT"/>
    <Column Name="create_time" Required="true" Type="DATE"/>
    <Column Name="create_by" Required="true" Type="INTEGER"/>
    <Column Name="change_time" Required="true" Type="DATE"/>
    <Column Name="change_by" Required="true" Type="INTEGER"/>
    <Unique Name="cloud_service_config_name">
        <UniqueColumn Name="name"/>
    </Unique>
    <Unique Name="cloud_service_config_config_md5">
        <UniqueColumn Name="config_md5"/>
    </Unique>
    <ForeignKey ForeignTable="valid">
        <Reference Local="valid_id" Foreign="id"/>
    </ForeignKey>
    <ForeignKey ForeignTable="users">
        <Reference Local="create_by" Foreign="id"/>
        <Reference Local="change_by" Foreign="id"/>
    </ForeignKey>
</Table>

<!-- faq -->
<Table Name="faq_category">
    <Column Name="id" Required="true" PrimaryKey="true" AutoIncrement="true" Type="INTEGER" />
    <Column Name="parent_id" Required="true" Type="INTEGER" />
    <Column Name="name" Required="true" Size="200" Type="VARCHAR" />
    <Column Name="comments" Required="false" Size="200" Type="VARCHAR" />
    <Column Name="valid_id" Required="true" Type="SMALLINT" />
    <Column Name="created" Required="true" Type="DATE" />
    <Column Name="created_by" Required="true" Type="INTEGER" />
    <Column Name="changed" Required="true" Type="DATE" />
    <Column Name="changed_by" Required="true" Type="INTEGER" />
    <Index Name="faq_category_parent_id">
        <IndexColumn Name="parent_id" />
    </Index>
    <Index Name="faq_category_name">
        <IndexColumn Name="name" />
    </Index>
    <Index Name="faq_category_valid_id">
        <IndexColumn Name="valid_id" />
    </Index>
    <ForeignKey ForeignTable="valid">
        <Reference Local="valid_id" Foreign="id" />
    </ForeignKey>
</Table>
<Table Name="faq_category_group">
    <Column Name="id" Required="true" PrimaryKey="true" AutoIncrement="true" Type="INTEGER" />
    <Column Name="category_id" Required="true" Size="200" Type="INTEGER" />
    <Column Name="group_id" Required="true" Type="INTEGER" />
    <Column Name="created" Required="false" Type="DATE" />
    <Column Name="created_by" Required="false" Type="INTEGER" />
    <Column Name="changed" Required="false" Type="DATE" />
    <Column Name="changed_by" Required="false" Type="INTEGER" />
    <Index Name="faq_category_group_category_id">
        <IndexColumn Name="category_id" />
    </Index>
</Table>
<Table Name="faq_item">
    <Column Name="id" Required="true" PrimaryKey="true" AutoIncrement="true" Type="INTEGER" />
    <Column Name="f_number" Required="true" Size="200" Type="VARCHAR" />
    <Column Name="f_subject" Required="false" Size="200" Type="VARCHAR" />
    <Column Name="f_name" Required="true" Size="200" Type="VARCHAR" />
    <Column Name="language" Required="true" Size="8" Type="VARCHAR" />
    <Column Name="visibility" Required="true" SIZE="20" Type="VARCHAR" />
    <Column Name="category_id" Required="true" Type="SMALLINT" />
    <Column Name="approved" Required="true" Default="1" Type="SMALLINT" />
    <Column Name="valid_id" Required="true" Default="1" Type="SMALLINT" />
    <Column Name="content_type" Required="true" Default="text/html" Size="250" Type="VARCHAR" />
    <Column Name="f_keywords" Required="false" Size="400" Type="VARCHAR" />
    <Column Name="f_field1" Required="false" Size="20000" Type="VARCHAR" />
    <Column Name="f_field2" Required="false" Size="20000" Type="VARCHAR" />
    <Column Name="f_field3" Required="false" Size="20000" Type="VARCHAR" />
    <Column Name="f_field4" Required="false" Size="20000" Type="VARCHAR" />
    <Column Name="f_field5" Required="false" Size="20000" Type="VARCHAR" />
    <Column Name="f_field6" Required="false" Size="20000" Type="VARCHAR" />
    <Column Name="created" Required="true" Type="DATE" />
    <Column Name="created_by" Required="true" Type="INTEGER" />
    <Column Name="changed" Required="true" Type="DATE" />
    <Column Name="changed_by" Required="true" Type="INTEGER" />
    <Index Name="faq_item_language">
        <IndexColumn Name="language" />
    </Index>
    <Index Name="faq_item_visibility">
        <IndexColumn Name="visibility" />
    </Index>
    <Index Name="faq_item_category_id">
        <IndexColumn Name="category_id" />
    </Index>
    <Index Name="faq_item_valid_id">
        <IndexColumn Name="valid_id" />
    </Index>
    <ForeignKey ForeignTable="valid">
        <Reference Local="valid_id" Foreign="id" />
    </ForeignKey>
</Table>
<Table Name="faq_history">
    <Column Name="id" Required="true" PrimaryKey="true" AutoIncrement="true" Type="INTEGER" />
    <Column Name="name" Required="true" Size="200" Type="VARCHAR" />
    <Column Name="item_id" Required="true" Type="INTEGER" />
    <Column Name="created" Required="true" Type="DATE" />
    <Column Name="created_by" Required="true" Type="INTEGER" />
    <Column Name="changed" Required="true" Type="DATE" />
    <Column Name="changed_by" Required="true" Type="INTEGER" />
    <Index Name="faq_history_item_id">
        <IndexColumn Name="item_id" />
    </Index>
</Table>
<Table Name="faq_attachment">
    <Column Name="id" Required="true" PrimaryKey="true" AutoIncrement="true" Type="BIGINT" />
    <Column Name="faq_id" Required="true" Type="BIGINT" />
    <Column Name="filename" Required="false" Size="250" Type="VARCHAR" />
    <Column Name="content_size" Required="false" Size="30" Type="VARCHAR" />
    <Column Name="content_type" Required="false" Size="250" Type="VARCHAR" />
    <Column Name="content" Required="true" Type="LONGBLOB" />
    <Column Name="inlineattachment" Required="true" Default="0" Type="SMALLINT" />
    <Column Name="created" Required="true" Type="DATE" />
    <Column Name="created_by" Required="true" Type="INTEGER" />
    <Column Name="changed" Required="true" Type="DATE" />
    <Column Name="changed_by" Required="true" Type="INTEGER" />
    <Index Name="faq_attachment_faq_id">
        <IndexColumn Name="faq_id" />
    </Index>
</Table>
<Table Name="faq_voting">
    <Column Name="id" Required="true" PrimaryKey="true" AutoIncrement="true" Type="BIGINT" />
    <Column Name="created_by" Required="true" Size="200" Type="VARCHAR" />
    <Column Name="item_id" Required="true" Type="INTEGER" />
    <Column Name="interface" Required="false" Size="80" Type="VARCHAR" />
    <Column Name="ip" Required="false" Size="50" Type="VARCHAR" />
    <Column Name="rate" Required="true" Type="INTEGER" />
    <Column Name="created" Required="false" Type="DATE" />
    <Index Name="faq_voting_item_id">
        <IndexColumn Name="item_id" />
    </Index>
</Table>
<Table Name="faq_log">
    <Column Name="id" Required="true" PrimaryKey="true" AutoIncrement="true" Type="BIGINT" />
    <Column Name="item_id" Required="true" Type="INTEGER" />
    <Column Name="interface" Required="true" Size="80" Type="VARCHAR" />
    <Column Name="ip" Required="false" Size="200" Type="VARCHAR" />
    <Column Name="user_agent" Required="false" Size="200" Type="VARCHAR" />
    <Column Name="created" Required="true" Type="DATE" />
    <Index Name="faq_log_item_id">
        <IndexColumn Name="item_id" />
    </Index>
</Table>

<!-- general catalog -->
<Table Name="general_catalog">
    <Column Name="id" Required="true" PrimaryKey="true" AutoIncrement="true" Type="INTEGER" />
    <Column Name="general_catalog_class" Required="true" Size="100" Type="VARCHAR" />
    <Column Name="name" Required="true" Size="100" Type="VARCHAR" />
    <Column Name="valid_id" Required="true" Type="SMALLINT" />
    <Column Name="comments" Required="false" Size="200" Type="VARCHAR" />
    <Column Name="create_time" Required="true" Type="DATE" />
    <Column Name="create_by" Required="true" Type="INTEGER" />
    <Column Name="change_time" Required="true" Type="DATE" />
    <Column Name="change_by" Required="true" Type="INTEGER" />
    <Unique>
        <UniqueColumn Name="general_catalog_class" />
        <UniqueColumn Name="name" />
    </Unique>
    <ForeignKey ForeignTable="users">
        <Reference Local="create_by" Foreign="id" />
        <Reference Local="change_by" Foreign="id" />
    </ForeignKey>
</Table>
<Table Name="general_catalog_preferences">
    <Column Name="general_catalog_id" Required="true" Type="INTEGER" />
    <Column Name="pref_key" Required="true" Size="255" Type="VARCHAR" />
    <Column Name="pref_value" Required="false" Size="255" Type="VARCHAR" />
    <Index Name="general_catalog_preferences_general_catalog_id">
        <IndexColumn Name="general_catalog_id" />
    </Index>
    <ForeignKey ForeignTable="general_catalog">
        <Reference Local="general_catalog_id" Foreign="id" />
    </ForeignKey>
</Table>

<!-- import export -->
<Table Name="imexport_template">
    <Column Name="id" Required="true" PrimaryKey="true" AutoIncrement="true" Type="BIGINT" />
    <Column Name="imexport_object" Required="true" Size="100" Type="VARCHAR" />
    <Column Name="imexport_format" Required="true" Size="100" Type="VARCHAR" />
    <Column Name="name" Required="true" Size="100" Type="VARCHAR" />
    <Column Name="valid_id" Required="true" Type="SMALLINT" />
    <Column Name="comments" Required="false" Size="200" Type="VARCHAR" />
    <Column Name="create_time" Required="false" Type="DATE" />
    <Column Name="create_by" Required="false" Type="INTEGER" />
    <Column Name="change_time" Required="false" Type="DATE" />
    <Column Name="change_by" Required="false" Type="INTEGER" />
    <ForeignKey ForeignTable="users">
        <Reference Local="create_by" Foreign="id" />
        <Reference Local="change_by" Foreign="id" />
    </ForeignKey>
</Table>
<Table Name="imexport_object">
    <Column Name="id" Required="true" PrimaryKey="true" AutoIncrement="true" Type="BIGINT" />
    <Column Name="template_id" Required="true" Type="BIGINT" />
    <Column Name="data_key" Required="true" Size="100" Type="VARCHAR" />
    <Column Name="data_value" Required="true" Size="200" Type="VARCHAR" />
    <Index Name="imexport_object_template_id">
        <IndexColumn Name="template_id" />
    </Index>
</Table>
<Table Name="imexport_format">
    <Column Name="id" Required="true" PrimaryKey="true" AutoIncrement="true" Type="BIGINT" />
    <Column Name="template_id" Required="true" Type="BIGINT" />
    <Column Name="data_key" Required="true" Size="100" Type="VARCHAR" />
    <Column Name="data_value" Required="true" Size="200" Type="VARCHAR" />
    <Index Name="imexport_format_template_id">
        <IndexColumn Name="template_id" />
    </Index>
</Table>
<Table Name="imexport_mapping">
    <Column Name="id" Required="true" PrimaryKey="true" AutoIncrement="true" Type="BIGINT" />
    <Column Name="template_id" Required="true" Type="BIGINT" />
    <Column Name="position" Required="true" Type="INTEGER" />
    <Index Name="imexport_mapping_template_id">
        <IndexColumn Name="template_id" />
    </Index>
</Table>
<Table Name="imexport_mapping_object">
    <Column Name="id" Required="true" PrimaryKey="true" AutoIncrement="true" Type="BIGINT" />
    <Column Name="mapping_id" Required="true" Type="BIGINT" />
    <Column Name="data_key" Required="true" Size="100" Type="VARCHAR" />
    <Column Name="data_value" Required="true" Size="200" Type="VARCHAR" />
    <Index Name="imexport_mapping_object_mapping_id">
        <IndexColumn Name="mapping_id" />
    </Index>
</Table>
<Table Name="imexport_mapping_format">
    <Column Name="id" Required="true" PrimaryKey="true" AutoIncrement="true" Type="BIGINT" />
    <Column Name="mapping_id" Required="true" Type="BIGINT" />
    <Column Name="data_key" Required="true" Size="100" Type="VARCHAR" />
    <Column Name="data_value" Required="true" Size="200" Type="VARCHAR" />
    <Index Name="imexport_mapping_format_mapping_id">
        <IndexColumn Name="mapping_id" />
    </Index>
</Table>
<Table Name="imexport_search">
    <Column Name="id" Required="true" PrimaryKey="true" AutoIncrement="true" Type="BIGINT" />
    <Column Name="template_id" Required="true" Type="BIGINT" />
    <Column Name="data_key" Required="true" Size="100" Type="VARCHAR" />
    <Column Name="data_value" Required="true" Size="200" Type="VARCHAR" />
    <Index Name="imexport_search_template_id">
        <IndexColumn Name="template_id" />
    </Index>
</Table>

<!-- itsm core -->
<Table Name="cip_allocate">
    <Column Name="id" Required="true" PrimaryKey="true" AutoIncrement="true" Type="BIGINT" />
    <Column Name="criticality" Required="true" Size="200" Type="VARCHAR" />
    <Column Name="impact" Required="true" Size="200" Type="VARCHAR" />
    <Column Name="priority_id" Required="true" Type="SMALLINT" />
    <Column Name="create_time" Required="false" Type="DATE" />
    <Column Name="create_by" Required="false" Type="INTEGER" />
    <Column Name="change_time" Required="false" Type="DATE" />
    <Column Name="change_by" Required="false" Type="INTEGER" />
    <ForeignKey ForeignTable="ticket_priority">
        <Reference Local="priority_id" Foreign="id" />
    </ForeignKey>
    <ForeignKey ForeignTable="users">
        <Reference Local="create_by" Foreign="id" />
        <Reference Local="change_by" Foreign="id" />
    </ForeignKey>
</Table>

<!-- itsm config management -->
<Table Name="configitem">
    <Column Name="id" Required="true" PrimaryKey="true" AutoIncrement="true" Type="BIGINT" />
    <Column Name="configitem_number" Required="true" Size="100" Type="VARCHAR" />
    <Column Name="class_id" Required="true" Type="INTEGER" />
    <Column Name="last_version_id" Required="false" Type="BIGINT" />
    <Column Name="cur_depl_state_id" Required="false" Type="INTEGER" />
    <Column Name="cur_inci_state_id" Required="false" Type="INTEGER" />
    <Column Name="create_time" Required="true" Type="DATE" />
    <Column Name="create_by" Required="true" Type="INTEGER" />
    <Column Name="change_time" Required="true" Type="DATE" />
    <Column Name="change_by" Required="true" Type="INTEGER" />
    <Unique>
        <UniqueColumn Name="configitem_number" />
    </Unique>
    <Index Name="configitem_class_id">
        <IndexColumn Name="class_id" />
    </Index>
    <Index Name="configitem_last_version_id">
        <IndexColumn Name="last_version_id" />
    </Index>
    <Index Name="configitem_cur_depl_state_id">
        <IndexColumn Name="cur_depl_state_id" />
    </Index>
    <Index Name="configitem_cur_inci_state_id">
        <IndexColumn Name="cur_inci_state_id" />
    </Index>
    <ForeignKey ForeignTable="general_catalog">
        <Reference Local="class_id" Foreign="id" />
        <Reference Local="cur_depl_state_id" Foreign="id" />
        <Reference Local="cur_inci_state_id" Foreign="id" />
    </ForeignKey>
    <ForeignKey ForeignTable="users">
        <Reference Local="create_by" Foreign="id" />
        <Reference Local="change_by" Foreign="id" />
    </ForeignKey>
</Table>
<Table Name="configitem_definition">
    <Column Name="id" Required="true" PrimaryKey="true" AutoIncrement="true" Type="INTEGER" />
    <Column Name="class_id" Required="true" Type="INTEGER" />
    <Column Name="configitem_definition" Required="true" Type="LONGBLOB" />
    <Column Name="version" Required="true" Type="INTEGER" />
    <Column Name="create_time" Required="true" Type="DATE" />
    <Column Name="create_by" Required="true" Type="INTEGER" />
    <ForeignKey ForeignTable="general_catalog">
        <Reference Local="class_id" Foreign="id" />
    </ForeignKey>
    <ForeignKey ForeignTable="users">
        <Reference Local="create_by" Foreign="id" />
    </ForeignKey>
</Table>
<Table Name="configitem_version">
    <Column Name="id" Required="true" PrimaryKey="true" AutoIncrement="true" Type="BIGINT" />
    <Column Name="configitem_id" Required="true" Type="BIGINT" />
    <Column Name="name" Required="true" Size="250" Type="VARCHAR" />
    <Column Name="definition_id" Required="true" Type="INTEGER" />
    <Column Name="depl_state_id" Required="true" Type="INTEGER" />
    <Column Name="inci_state_id" Required="false" Type="INTEGER" />
    <Column Name="create_time" Required="true" Type="DATE" />
    <Column Name="create_by" Required="true" Type="INTEGER" />
    <Index Name="configitem_version_configitem_id">
        <IndexColumn Name="configitem_id" />
    </Index>
    <Index Name="configitem_version_depl_state_id">
        <IndexColumn Name="depl_state_id" />
    </Index>
    <Index Name="configitem_version_inci_state_id">
        <IndexColumn Name="inci_state_id" />
    </Index>
    <ForeignKey ForeignTable="configitem">
        <Reference Local="configitem_id" Foreign="id" />
    </ForeignKey>
    <ForeignKey ForeignTable="configitem_definition">
        <Reference Local="definition_id" Foreign="id" />
    </ForeignKey>
    <ForeignKey ForeignTable="general_catalog">
        <Reference Local="depl_state_id" Foreign="id" />
        <Reference Local="inci_state_id" Foreign="id" />
    </ForeignKey>
    <ForeignKey ForeignTable="users">
        <Reference Local="create_by" Foreign="id" />
    </ForeignKey>
</Table>
<Table Name="configitem_counter">
    <Column Name="class_id" Required="true" PrimaryKey="true" Type="INTEGER" />
    <Column Name="counter_type" Required="true" Size="50" Type="VARCHAR" />
    <Column Name="counter" Required="true" Size="50" Type="VARCHAR" />
    <ForeignKey ForeignTable="general_catalog">
        <Reference Local="class_id" Foreign="id" />
    </ForeignKey>
</Table>
<Table Name="configitem_history_type">
    <Column Name="id" Required="true" PrimaryKey="true" AutoIncrement="true" Type="INTEGER" />
    <Column Name="name" Required="true" Size="255" Type="VARCHAR" />
    <Column Name="comments" Size="255" Type="VARCHAR" />
    <Column Name="valid_id" Required="true" Type="SMALLINT" />
    <Column Name="create_time" Required="true" Type="DATE" />
    <Column Name="create_by" Required="true" Type="INTEGER" />
    <Column Name="change_time" Type="DATE" />
    <Column Name="change_by" Type="INTEGER" />
    <Unique Name="configitem_history_type_name">
        <UniqueColumn Name="name" />
    </Unique>
    <ForeignKey ForeignTable="valid">
        <Reference Local="valid_id" Foreign="id" />
    </ForeignKey>
    <ForeignKey ForeignTable="users">
        <Reference Local="create_by" Foreign="id" />
        <Reference Local="change_by" Foreign="id" />
    </ForeignKey>
</Table>
<Table Name="configitem_history">
    <Column Name="id" Required="true" PrimaryKey="true" AutoIncrement="true" Type="BIGINT" />
    <Column Name="configitem_id" Required="true" Type="BIGINT" />
    <Column Name="type_id" Required="true" Type="INTEGER" />
    <Column Name="content" Required="true" Size="255" Type="VARCHAR" />
    <Column Name="create_time" Required="true" Type="DATE" />
    <Column Name="create_by" Required="true" Type="INTEGER" />
    <ForeignKey ForeignTable="configitem">
        <Reference Local="configitem_id" Foreign="id" />
    </ForeignKey>
    <ForeignKey ForeignTable="configitem_history_type">
        <Reference Local="type_id" Foreign="id" />
    </ForeignKey>
    <ForeignKey ForeignTable="users">
        <Reference Local="create_by" Foreign="id" />
    </ForeignKey>
</Table>
        
<!-- itsm attribute collection -->
<Table Name="attachment_directory">
    <Column Name="id" Required="true" PrimaryKey="true" AutoIncrement="true" Type="INTEGER"/>
    <Column Name="storage_backend" Required="true" Size="64" Type="VARCHAR"/>
    <Column Name="file_name" Required="false" Size="255" Type="VARCHAR"/>
    <Column Name="file_path" Required="false" Size="4000" Type="VARCHAR"/>
    <Column Name="create_time" Required="true" Type="DATE"/>
    <Column Name="create_by" Required="true" Type="INTEGER"/>
    <Column Name="change_time" Required="true" Type="DATE"/>
    <Column Name="change_by" Required="true" Type="INTEGER"/>
    <Index Name="index_attachment_directory_backend">
        <IndexColumn Name="storage_backend"/>
    </Index>
</Table>
<Table Name="attachment_dir_preferences">
    <Column Name="attachment_directory_id" Required="true" Type="INTEGER"/>
    <Column Name="preferences_key" Required="true" Size="150" Type="VARCHAR"/>
    <Column Name="preferences_value" Required="false" Size="350" Type="VARCHAR"/>
    <Index Name="attachment_dir_preferences_attachment_directory_id">
        <IndexColumn Name="attachment_directory_id"/>
    </Index>
    <ForeignKey ForeignTable="attachment_directory">
        <Reference Local="attachment_directory_id" Foreign="id"/>
    </ForeignKey>
</Table>
<Table Name="attachment_storage">
    <Column Name="id" Required="true" PrimaryKey="true" AutoIncrement="true" Type="INTEGER"/>
    <Column Name="attachment_directory_id" Required="true" Type="INTEGER"/>
    <Column Name="data" Required="false" Type="LONGBLOB"/>
    <Unique>
        <UniqueColumn Name="attachment_directory_id"/>
    </Unique>
    <Index Name="attachment_storage_dir_id">
        <IndexColumn Name="attachment_directory_id"/>
    </Index>
</Table>

<!-- template x -->
<Table Name="standard_templatex">
    <Column Name="template_id" Required="true" Type="INTEGER" PrimaryKey="true"/>
    <Column Name="t_to" Type="VARCHAR" Size="3800"/>
    <Column Name="t_cc" Type="VARCHAR" Size="3800"/>
    <Column Name="t_bcc" Type="VARCHAR" Size="3800"/>
    <Column Name="t_ticket_state_id" Type="SMALLINT"/>
    <Column Name="t_pending_time" Type="INTEGER"/>
    <Column Name="t_pending_type" Type="INTEGER"/>
</Table>

<!-- kix4otrs -->

<Table Name="kix_article_flag">
    <Column Name="article_id"  Required="true" Type="BIGINT"/>
    <Column Name="article_key" Required="true" Type="VARCHAR" Size="50"/>
    <Column Name="keywords"    Required="true" Type="VARCHAR" Size="200"/>
    <Column Name="subject"     Required="true" Type="VARCHAR" Size="250"/>
    <Column Name="note"        Required="true" Type="VARCHAR" Size="2000"/>
    <Column Name="create_by"   Required="true" Type="INTEGER"/>
</Table>
<Table Name="kix_customer_company_prefs">
    <Column Name="user_id" Required="true" Type="VARCHAR" Size="250"/>
    <Column Name="preferences_key"   Required="true"  Type="VARCHAR" Size="100"/>
    <Column Name="preferences_value" Required="false" Type="VARCHAR" Size="10000"/>
</Table>
<Table Name="kix_dep_dynamic_field">
    <Column Name="id"               Required="true" Type="INTEGER" PrimaryKey="true"/>
    <Column Name="name"             Required="true" Type="VARCHAR" Size="150"/>
    <Column Name="valid_id"         Required="true" Type="INTEGER"/>
    <Column Name="create_time"      Required="true" Type="DATE"/>
    <Column Name="create_by"        Required="true" Type="INTEGER"/>
    <Column Name="change_time"      Required="true" Type="DATE"/>
    <Column Name="change_by"        Required="true" Type="INTEGER"/>
</Table>
<Table Name="kix_dep_dynamic_field_prefs">
    <Column Name="id"                   Required="true" Type="INTEGER"  PrimaryKey="true" AutoIncrement="true"/>
    <Column Name="dependingfield_id"    Required="true" Type="INTEGER"/>
    <Column Name="dynamicfield_id"      Required="true" Type="INTEGER"/>
    <Column Name="value"                Required="true" Type="VARCHAR" Size="200"/>
    <Column Name="parent_id"            Required="true" Type="INTEGER"/>
    <ForeignKey ForeignTable="kix_dep_dynamic_field">
        <Reference Local="dependingfield_id" Foreign="id"/>
    </ForeignKey>
</Table>
<Table Name="kix_file_watcher">
    <Column Name="id" Required="true" PrimaryKey="true" AutoIncrement="true" Type="BIGINT"/>
    <Column Name="parent_id" Required="false" Type="INTEGER"/>
    <Column Name="fingerprint" Required="false" Size="32" Type="VARCHAR"/>
    <Column Name="path" Required="false" Size="255" Type="VARCHAR"/>
    <Column Name="path_lower" Required="false" Size="255" Type="VARCHAR"/>
    <Column Name="name" Required="false" Size="255" Type="VARCHAR"/>
    <Column Name="name_lower" Required="false" Size="255" Type="VARCHAR"/>
    <Column Name="first_found" Required="false" Type="INTEGER"/>
    <Column Name="last_found" Required="false" Type="INTEGER"/>
    <Column Name="last_mod" Required="false" Type="INTEGER"/>
    <Column Name="mod_type" Required="false" Type="INTEGER"/>
    <Column Name="filesize" Required="false" Type="BIGINT"/>
    <Column Name="outdated" Required="false" Type="INTEGER"/>
    <Index Name="kix_file_watcher_parent_id">
        <IndexColumn Name="parent_id"/>
    </Index>
    <Index Name="kix_file_watcher_fingerprint">
        <IndexColumn Name="fingerprint"/>
    </Index>
    <Index Name="kix_file_watcher_path">
        <IndexColumn Name="path"/>
    </Index>
    <Index Name="kix_file_watcher_name">
        <IndexColumn Name="name"/>
    </Index>
    <Index Name="kix_file_watcher_name_lower">
        <IndexColumn Name="name_lower"/>
    </Index>
    <Index Name="kix_file_watcher_last_mod">
        <IndexColumn Name="last_mod"/>
    </Index>
    <Index Name="kix_file_watcher_filesize">
        <IndexColumn Name="filesize"/>
    </Index>
</Table>
<Table Name="kix_text_module">
    <Column Name="id"          Required="true"  Type="INTEGER"  PrimaryKey="true" AutoIncrement="true"/>
    <Column Name="name"        Required="true"  Type="VARCHAR" Size="80"/>
    <Column Name="category"    Required="false" Type="VARCHAR" Size="255"/>
    <Column Name="text"        Required="false" Type="VARCHAR" Size="65535"/>
    <Column Name="language"    Required="false" Type="VARCHAR" Size="8"/>
    <Column Name="keywords"    Required="false" Type="VARCHAR" Size="200"/>
    <Column Name="comment"     Required="false" Type="VARCHAR" Size="255"/>
    <Column Name="subject"     Required="false" Type="VARCHAR" Size="255"/>
    <Column Name="f_agent"     Required="false" Type="INTEGER" Default="0"/>
    <Column Name="f_customer"  Required="false" Type="INTEGER" Default="0"/>
    <Column Name="f_public"    Required="false" Type="INTEGER" Default="0"/>
    <Column Name="valid_id"    Required="true"  Type="INTEGER"/>
    <Column Name="create_time" Required="true"  Type="DATE"/>
    <Column Name="create_by"   Required="true"  Type="INTEGER"/>
    <Column Name="change_time" Required="true"  Type="DATE"/>
    <Column Name="change_by"   Required="true"  Type="INTEGER"/>
    <Index Name="kix_text_module_name">
        <IndexColumn Name="name"/>
    </Index>
    <Index Name="kix_text_module_category">
        <IndexColumn Name="category"/>
    </Index>
    <Index Name="kix_text_module_keywords">
        <IndexColumn Name="keywords"/>
    </Index>
    <Index Name="kix_text_module_language">
        <IndexColumn Name="language"/>
    </Index>
</Table>
<Table Name="kix_ticket_notes">
    <Column Name="ticket_id"   Required="true"  Type="BIGINT"/>
    <Column Name="note"        Required="false" Type="VARCHAR" Size="2000"/>
    <Column Name="create_time" Required="true"  Type="DATE"/>
    <Column Name="create_by"   Required="true"  Type="INTEGER"/>
    <Column Name="change_time" Required="true"  Type="DATE"/>
    <Column Name="change_by"   Required="true"  Type="INTEGER"/>
    <ForeignKey ForeignTable="ticket">
        <Reference Local="ticket_id" Foreign="id"/>
    </ForeignKey>
</Table>
<Table Name="kix_ticket_template">
    <Column Name="id"          Required="true" Type="INTEGER"  PrimaryKey="true" AutoIncrement="true"/>
    <Column Name="name"        Required="true" Type="VARCHAR" Size="150"/>
    <Column Name="valid_id"    Required="true" Type="INTEGER"/>
    <Column Name="create_time" Required="true" Type="DATE"/>
    <Column Name="create_by"   Required="true" Type="INTEGER"/>
    <Column Name="change_time" Required="true" Type="DATE"/>
    <Column Name="change_by"   Required="true" Type="INTEGER"/>
    <Column Name="f_agent"     Required="false" Type="INTEGER"/>
    <Column Name="f_customer"  Required="false" Type="INTEGER"/>
    <Column Name="customer_portal_group_id" Required="false" Type="INTEGER"/>
    <Unique Name="kix_ticket_template_name">
        <UniqueColumn Name="name"/>
    </Unique>
</Table>
<Table Name="kix_ticket_template_prefs">
    <Column Name="template_id"       Required="true"  Type="INTEGER"/>
    <Column Name="preferences_key"   Required="true"  Type="VARCHAR" Size="100"/>
    <Column Name="preferences_value" Required="false" Type="VARCHAR" Size="10000"/>
    <ForeignKey ForeignTable="kix_ticket_template">
        <Reference Local="template_id" Foreign="id"/>
    </ForeignKey>
</Table>
<Table Name="kix_text_module_category">
    <Column Name="id"          Required="true"  Type="INTEGER"  PrimaryKey="true" AutoIncrement="true"/>
    <Column Name="name"        Required="true"  Type="VARCHAR" Size="2000"/>
    <Column Name="create_time" Required="true"  Type="DATE"/>
    <Column Name="create_by"   Required="true"  Type="INTEGER"/>
    <Column Name="change_time" Required="true"  Type="DATE"/>
    <Column Name="change_by"   Required="true"  Type="INTEGER"/>
</Table>
<Table Name="kix_link_graph">
    <Column Name="id" Required="true" PrimaryKey="true" AutoIncrement="true" Type="INTEGER"/>
    <Column Name="name" Required="true" Size="250" Type="VARCHAR"/>
    <Column Name="object_id" Required="true" Type="INTEGER"/>
    <Column Name="object_type" Required="true" Size="50" Type="VARCHAR"/>
    <Column Name="layout" Required="true" Type="VARCHAR" Size="65535"/>
    <Column Name="config" Required="true" Size="2500" Type="VARCHAR"/>
    <Column Name="create_time" Required="true" Type="DATE"/>
    <Column Name="create_by" Required="true" Type="INTEGER"/>
    <Column Name="change_time" Required="true" Type="DATE"/>
    <Column Name="change_by" Required="true" Type="INTEGER"/>
    <Index Name="kix_link_graph_object_id_object_type">
        <IndexColumn Name="object_id"/>
        <IndexColumn Name="object_type"/>
    </Index>
</Table>
<Table Name="kix_ticket_checklist">
    <Column Name="id" Required="true" PrimaryKey="true" AutoIncrement="true" Type="INTEGER"/>
    <Column Name="ticket_id" Required="true" Type="BIGINT"/>
    <Column Name="task" Required="true" Type="VARCHAR" Size="256"/>
    <Column Name="state" Required="true" Type="VARCHAR" Size="32"/>
    <Column Name="position" Required="true" Type="INTEGER"/>
    <Index Name="kix_ticket_checklist_ticket_id">
        <IndexColumn Name="ticket_id"/>
    </Index>
</Table>

<!-- notification event x -->
<Table Name="overlay_agent">
    <Column Name="id"      Required="true" Type="INTEGER"  PrimaryKey="true" AutoIncrement="true"/>
    <Column Name="subject" Required="true" Type="VARCHAR" Size="250"/>
    <Column Name="message" Required="true" Type="VARCHAR" Size="65535"/>
    <Column Name="decay"   Required="true" Type="INTEGER"/>
    <Column Name="user_id" Required="true" Type="INTEGER"/>
    <Column Name="popup"   Required="true" Type="INTEGER"/>
</Table>

<!-- customer_portal_group - all portal groups for customer frontend -->
<Table Name="customer_portal_group">
    <Column Name="id" Required="true" Type="INTEGER" PrimaryKey="true" AutoIncrement="true"/>
    <Column Name="name" Required="true" Type="VARCHAR" Size="255"/>
    <Column Name="icon_content_type" Required="false" Size="250" Type="VARCHAR"/>
    <Column Name="icon_content" Required="true" Type="LONGBLOB"/>
    <Column Name="valid_id" Required="true" Type="SMALLINT"/>
    <Column Name="create_time" Required="true" Type="DATE"/>
    <Column Name="create_by" Required="true" Type="INTEGER"/>
    <Column Name="change_time" Required="true" Type="DATE"/>
    <Column Name="change_by" Required="true" Type="INTEGER"/>
    <ForeignKey ForeignTable="valid">
        <Reference Local="valid_id" Foreign="id"/>
    </ForeignKey>
    <Index Name="customer_portal_group_name">
        <IndexColumn Name="name"/>
    </Index>
    <Index Name="customer_portal_group_valid_id">
        <IndexColumn Name="valid_id"/>
    </Index>
</Table>    

<!-- client_registration - api client registration information -->
<Table Name="client_registration">
    <Column Name="client_id" Required="true" Type="VARCHAR" Size="255" PrimaryKey="true"/>
    <Column Name="callback_url" Required="true" Type="VARCHAR" Size="255"/>
    <Column Name="authentication" Type="VARCHAR" Size="10000"/>
</Table>

<<<<<<< HEAD
=======
<!-- object_icon - icons for objects -->
<Table Name="object_icon">
    <Column Name="id" Required="true" Type="INTEGER" PrimaryKey="true" AutoIncrement="true"/>
    <Column Name="object" Required="true" Type="VARCHAR" Size="255"/>
    <Column Name="object_id" Required="true" Type="VARCHAR" Size="255"/>
    <Column Name="content_type" Required="false" Size="255" Type="VARCHAR"/>
    <Column Name="content" Required="true" Type="LONGBLOB"/>
    <Column Name="create_time" Required="true" Type="DATE"/>
    <Column Name="create_by" Required="true" Type="INTEGER"/>
    <Column Name="change_time" Required="true" Type="DATE"/>
    <Column Name="change_by" Required="true" Type="INTEGER"/>
    <Index Name="object_icon_id">
        <IndexColumn Name="id"/>
    </Index>
    <Index Name="object_icon_object">
        <IndexColumn Name="object"/>
    </Index>
    <Index Name="object_icon_object_id">
        <IndexColumn Name="object_id"/>
    </Index>
</Table>
>>>>>>> f6212c8c

</database><|MERGE_RESOLUTION|>--- conflicted
+++ resolved
@@ -2871,8 +2871,6 @@
     <Column Name="authentication" Type="VARCHAR" Size="10000"/>
 </Table>
 
-<<<<<<< HEAD
-=======
 <!-- object_icon - icons for objects -->
 <Table Name="object_icon">
     <Column Name="id" Required="true" Type="INTEGER" PrimaryKey="true" AutoIncrement="true"/>
@@ -2894,6 +2892,5 @@
         <IndexColumn Name="object_id"/>
     </Index>
 </Table>
->>>>>>> f6212c8c
 
 </database>