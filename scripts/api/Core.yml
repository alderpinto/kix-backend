---
Debugger:
  DebugThreshold: debug
  TestMode: 0
Description: KIX Core API
FrameworkVersion: __VERSION__
Provider:
  Operation:
    SessionSearch:
        Description: ''
        MappingInbound:
            Type: Simple
        MappingOutbound:
            Type: Simple
        Type: V1::Session::SessionSearch
    SessionCreate:
        Description: ''
        MappingInbound:
            Type: Simple
        MappingOutbound:
            Type: Simple
        Type: V1::Session::SessionCreate
        NoAuthorizationNeeded: 1
    SessionGet:
        Description: ''
        MappingInbound:
            Type: Simple
        MappingOutbound:
            Type: Simple
        Type: V1::Session::SessionGet
    SessionDelete:
        Description: ''
        MappingInbound:
            Type: Simple
        MappingOutbound:
            Type: Simple
        Type: V1::Session::SessionDelete
    SessionGet:
        Description: ''
        MappingInbound:
            Type: Simple
        MappingOutbound:
            Type: Simple
        Type: V1::Own::SessionGet
    UserSearch:
        Description: ''
        MappingInbound:
            Type: Simple
        MappingOutbound:
            Type: Simple
        Type: V1::User::UserSearch
    UserCreate:
        Description: ''
        MappingInbound:
            Type: Simple
        MappingOutbound:
            Type: Simple
        Type: V1::User::UserCreate
    UserGet:
        Description: ''
        MappingInbound:
            Type: Simple
        MappingOutbound:
            Type: Simple
        Type: V1::User::UserGet
    UserUpdate:
        Description: ''
        MappingInbound:
            Type: Simple
        MappingOutbound:
            Type: Simple
        Type: V1::User::UserUpdate
    UserGet:
        Description: ''
        MappingInbound:
            Type: Simple
        MappingOutbound:
            Type: Simple
        Type: V1::Own::UserGet
    TicketTypeSearch:
        Description: ''
        MappingInbound:
            Type: Simple
        MappingOutbound:
            Type: Simple
        Type: V1::TicketType::TicketTypeSearch
    TicketTypeCreate:
        Description: ''
        MappingInbound:
            Type: Simple
        MappingOutbound:
            Type: Simple
        Type: V1::TicketType::TicketTypeCreate
    TicketTypeGet:
        Description: ''
        MappingInbound:
            Type: Simple
        MappingOutbound:
            Type: Simple
        Type: V1::TicketType::TicketTypeGet
    TicketTypeUpdate:
        Description: ''
        MappingInbound:
            Type: Simple
        MappingOutbound:
            Type: Simple
        Type: V1::TicketType::TicketTypeUpdate
    TicketTypeDelete:
        Description: ''
        MappingInbound:
            Type: Simple
        MappingOutbound:
            Type: Simple
        Type: V1::TicketType::TicketTypeDelete
    TicketSearch:
        Description: ''
        MappingInbound:
            Type: Simple
        MappingOutbound:
            Type: Simple
        Type: V1::Ticket::TicketSearch
    TicketCreate:
        Description: ''
        MappingInbound:
            Type: Simple
        MappingOutbound:
            Type: Simple
        Type: V1::Ticket::TicketCreate
    TicketGet:
        Description: ''
        MappingInbound:
            Type: Simple
        MappingOutbound:
            Type: Simple
        Type: V1::Ticket::TicketGet
    TicketUpdate:
        Description: ''
        MappingInbound:
            Type: Simple
        MappingOutbound:
            Type: Simple
        Type: V1::Ticket::TicketUpdate
    TicketDelete:
        Description: ''
        MappingInbound:
            Type: Simple
        MappingOutbound:
            Type: Simple
        Type: V1::Ticket::TicketDelete
    ArticleSearch:
        Description: ''
        MappingInbound:
            Type: Simple
        MappingOutbound:
            Type: Simple
        Type: V1::Ticket::ArticleSearch
    ArticleCreate:
        Description: ''
        MappingInbound:
            Type: Simple
        MappingOutbound:
            Type: Simple
        Type: V1::Ticket::ArticleCreate
    ArticleGet:
        Description: ''
        MappingInbound:
            Type: Simple
        MappingOutbound:
            Type: Simple
        Type: V1::Ticket::ArticleGet
    ArticleUpdate:
        Description: ''
        MappingInbound:
            Type: Simple
        MappingOutbound:
            Type: Simple
        Type: V1::Ticket::ArticleUpdate
    ArticleDelete:
        Description: ''
        MappingInbound:
            Type: Simple
        MappingOutbound:
            Type: Simple
        Type: V1::Ticket::ArticleDelete
    ArticleAttachmentSearch:
        Description: ''
        MappingInbound:
            Type: Simple
        MappingOutbound:
            Type: Simple
        Type: V1::Ticket::ArticleAttachmentSearch
    ArticleAttachmentCreate:
        Description: ''
        MappingInbound:
            Type: Simple
        MappingOutbound:
            Type: Simple
        Type: V1::Ticket::ArticleAttachmentCreate
    ArticleAttachmentGet:
        Description: ''
        MappingInbound:
            Type: Simple
        MappingOutbound:
            Type: Simple
        Type: V1::Ticket::ArticleAttachmentGet
    ArticleAttachmentUpdate:
        Description: ''
        MappingInbound:
            Type: Simple
        MappingOutbound:
            Type: Simple
        Type: V1::Ticket::ArticleAttachmentUpdate
    ArticleAttachmentDelete:
        Description: ''
        MappingInbound:
            Type: Simple
        MappingOutbound:
            Type: Simple
        Type: V1::Ticket::ArticleAttachmentDelete
    HistorySearch:
        Description: ''
        MappingInbound:
            Type: Simple
        MappingOutbound:
            Type: Simple
        Type: V1::Ticket::HistorySearch
    HistoryGet:
        Description: ''
        MappingInbound:
            Type: Simple
        MappingOutbound:
            Type: Simple
        Type: V1::Ticket::HistoryGet
    TicketStateSearch:
        Description: ''
        MappingInbound:
            Type: Simple
        MappingOutbound:
            Type: Simple
        Type: V1::TicketState::TicketStateSearch
    TicketStateCreate:
        Description: ''
        MappingInbound:
            Type: Simple
        MappingOutbound:
            Type: Simple
        Type: V1::TicketState::TicketStateCreate
    TicketStateGet:
        Description: ''
        MappingInbound:
            Type: Simple
        MappingOutbound:
            Type: Simple
        Type: V1::TicketState::TicketStateGet
    TicketStateUpdate:
        Description: ''
        MappingInbound:
            Type: Simple
        MappingOutbound:
            Type: Simple
        Type: V1::TicketState::TicketStateUpdate
    TicketStateDelete:
        Description: ''
        MappingInbound:
            Type: Simple
        MappingOutbound:
            Type: Simple
        Type: V1::TicketState::TicketStateDelete
    PrioritySearch:
        Description: ''
        MappingInbound:
            Type: Simple
        MappingOutbound:
            Type: Simple
        Type: V1::Priority::PrioritySearch
    PriorityCreate:
        Description: ''
        MappingInbound:
            Type: Simple
        MappingOutbound:
            Type: Simple
        Type: V1::Priority::PriorityCreate
    PriorityGet:
        Description: ''
        MappingInbound:
            Type: Simple
        MappingOutbound:
            Type: Simple
        Type: V1::Priority::PriorityGet
    PriorityUpdate:
        Description: ''
        MappingInbound:
            Type: Simple
        MappingOutbound:
            Type: Simple
        Type: V1::Priority::PriorityUpdate
    PriorityDelete:
        Description: ''
        MappingInbound:
            Type: Simple
        MappingOutbound:
            Type: Simple
        Type: V1::Priority::PriorityDelete
    StateTypeSearch:
        Description: ''
        MappingInbound:
            Type: Simple
        MappingOutbound:
            Type: Simple
        Type: V1::StateType::StateTypeSearch
    StateTypeGet:
        Description: ''
        MappingInbound:
            Type: Simple
        MappingOutbound:
            Type: Simple
        Type: V1::StateType::StateTypeGet
    ValidSearch:
        Description: ''
        MappingInbound:
            Type: Simple
        MappingOutbound:
            Type: Simple
        Type: V1::Valid::ValidSearch
    ValidGet:
        Description: ''
        MappingInbound:
            Type: Simple
        MappingOutbound:
            Type: Simple
        Type: V1::Valid::ValidGet
    ArticleTypeSearch:
        Description: ''
        MappingInbound:
            Type: Simple
        MappingOutbound:
            Type: Simple
        Type: V1::ArticleType::ArticleTypeSearch
    ArticleTypeGet:
        Description: ''
        MappingInbound:
            Type: Simple
        MappingOutbound:
            Type: Simple
        Type: V1::ArticleType::ArticleTypeGet
    GroupSearch:
        Description: ''
        MappingInbound:
            Type: Simple
        MappingOutbound:
            Type: Simple
        Type: V1::Group::GroupSearch
    GroupCreate:
        Description: ''
        MappingInbound:
            Type: Simple
        MappingOutbound:
            Type: Simple
        Type: V1::Group::GroupCreate
    GroupGet:
        Description: ''
        MappingInbound:
            Type: Simple
        MappingOutbound:
            Type: Simple
        Type: V1::Group::GroupGet
    GroupUpdate:
        Description: ''
        MappingInbound:
            Type: Simple
        MappingOutbound:
            Type: Simple
        Type: V1::Group::GroupUpdate
    GroupDelete:
        Description: ''
        MappingInbound:
            Type: Simple
        MappingOutbound:
            Type: Simple
        Type: V1::Group::GroupDelete
    AddressBookSearch:
        Description: ''
        MappingInbound:
            Type: Simple
        MappingOutbound:
            Type: Simple
        Type: V1::AddressBook::AddressBookSearch
    AddressBookCreate:
        Description: ''
        MappingInbound:
            Type: Simple
        MappingOutbound:
            Type: Simple
        Type: V1::AddressBook::AddressBookCreate
    AddressBookGet:
        Description: ''
        MappingInbound:
            Type: Simple
        MappingOutbound:
            Type: Simple
        Type: V1::AddressBook::AddressBookGet
    AddressBookUpdate:
        Description: ''
        MappingInbound:
            Type: Simple
        MappingOutbound:
            Type: Simple
        Type: V1::AddressBook::AddressBookUpdate
    AddressBookDelete:
        Description: ''
        MappingInbound:
            Type: Simple
        MappingOutbound:
            Type: Simple
        Type: V1::AddressBook::AddressBookDelete
    RoleSearch:
        Description: ''
        MappingInbound:
            Type: Simple
        MappingOutbound:
            Type: Simple
        Type: V1::Role::RoleSearch
    RoleCreate:
        Description: ''
        MappingInbound:
            Type: Simple
        MappingOutbound:
            Type: Simple
        Type: V1::Role::RoleCreate
    RoleGet:
        Description: ''
        MappingInbound:
            Type: Simple
        MappingOutbound:
            Type: Simple
        Type: V1::Role::RoleGet
    RoleUpdate:
        Description: ''
        MappingInbound:
            Type: Simple
        MappingOutbound:
            Type: Simple
        Type: V1::Role::RoleUpdate
    RoleDelete:
        Description: ''
        MappingInbound:
            Type: Simple
        MappingOutbound:
            Type: Simple
        Type: V1::Role::RoleDelete
    LockSearch:
        Description: ''
        MappingInbound:
            Type: Simple
        MappingOutbound:
            Type: Simple
        Type: V1::Lock::LockSearch
    LockGet:
        Description: ''
        MappingInbound:
            Type: Simple
        MappingOutbound:
            Type: Simple
        Type: V1::Lock::LockGet
    QueueSearch:
        Description: ''
        MappingInbound:
            Type: Simple
        MappingOutbound:
            Type: Simple
        Type: V1::Queue::QueueSearch
    QueueCreate:
        Description: ''
        MappingInbound:
            Type: Simple
        MappingOutbound:
            Type: Simple
        Type: V1::Queue::QueueCreate
    QueueGet:
        Description: ''
        MappingInbound:
            Type: Simple
        MappingOutbound:
            Type: Simple
        Type: V1::Queue::QueueGet
    QueueUpdate:
        Description: ''
        MappingInbound:
            Type: Simple
        MappingOutbound:
            Type: Simple
        Type: V1::Queue::QueueUpdate
    QueueDelete:
        Description: ''
        MappingInbound:
            Type: Simple
        MappingOutbound:
            Type: Simple
        Type: V1::Queue::QueueDelete
    ServiceSearch:
        Description: ''
        MappingInbound:
            Type: Simple
        MappingOutbound:
            Type: Simple
        Type: V1::Service::ServiceSearch
    ServiceCreate:
        Description: ''
        MappingInbound:
            Type: Simple
        MappingOutbound:
            Type: Simple
        Type: V1::Service::ServiceCreate
    ServiceGet:
        Description: ''
        MappingInbound:
            Type: Simple
        MappingOutbound:
            Type: Simple
        Type: V1::Service::ServiceGet
    ServiceUpdate:
        Description: ''
        MappingInbound:
            Type: Simple
        MappingOutbound:
            Type: Simple
        Type: V1::Service::ServiceUpdate
    ServiceDelete:
        Description: ''
        MappingInbound:
            Type: Simple
        MappingOutbound:
            Type: Simple
        Type: V1::Service::ServiceDelete
    SLASearch:
        Description: ''
        MappingInbound:
            Type: Simple
        MappingOutbound:
            Type: Simple
        Type: V1::SLA::SLASearch
    SLACreate:
        Description: ''
        MappingInbound:
            Type: Simple
        MappingOutbound:
            Type: Simple
        Type: V1::SLA::SLACreate
    SLAGet:
        Description: ''
        MappingInbound:
            Type: Simple
        MappingOutbound:
            Type: Simple
        Type: V1::SLA::SLAGet
    SLAUpdate:
        Description: ''
        MappingInbound:
            Type: Simple
        MappingOutbound:
            Type: Simple
        Type: V1::SLA::SLAUpdate
    SLADelete:
        Description: ''
        MappingInbound:
            Type: Simple
        MappingOutbound:
            Type: Simple
        Type: V1::SLA::SLADelete
    DynamicFieldTypeSearch:
        Description: ''
        MappingInbound:
            Type: Simple
        MappingOutbound:
            Type: Simple
        Type: V1::DynamicField::DynamicFieldTypeSearch
    DynamicFieldObjectTypeSearch:
        Description: ''
        MappingInbound:
            Type: Simple
        MappingOutbound:
            Type: Simple
        Type: V1::DynamicField::DynamicFieldObjectTypeSearch
    DynamicFieldSearch:
        Description: ''
        MappingInbound:
            Type: Simple
        MappingOutbound:
            Type: Simple
        Type: V1::DynamicField::DynamicFieldSearch
    DynamicFieldCreate:
        Description: ''
        MappingInbound:
            Type: Simple
        MappingOutbound:
            Type: Simple
        Type: V1::DynamicField::DynamicFieldCreate
    DynamicFieldGet:
        Description: ''
        MappingInbound:
            Type: Simple
        MappingOutbound:
            Type: Simple
        Type: V1::DynamicField::DynamicFieldGet
    DynamicFieldUpdate:
        Description: ''
        MappingInbound:
            Type: Simple
        MappingOutbound:
            Type: Simple
        Type: V1::DynamicField::DynamicFieldUpdate
    DynamicFieldDelete:
        Description: ''
        MappingInbound:
            Type: Simple
        MappingOutbound:
            Type: Simple
        Type: V1::DynamicField::DynamicFieldDelete
    DynamicFieldConfigGet:
        Description: ''
        MappingInbound:
            Type: Simple
        MappingOutbound:
            Type: Simple
        Type: V1::DynamicField::DynamicFieldConfigGet
    DynamicFieldConfigUpdate:
        Description: ''
        MappingInbound:
            Type: Simple
        MappingOutbound:
            Type: Simple
        Type: V1::DynamicField::DynamicFieldConfigUpdate
    SystemAddressSearch:
        Description: ''
        MappingInbound:
            Type: Simple
        MappingOutbound:
            Type: Simple
        Type: V1::SystemAddress::SystemAddressSearch
    SystemAddressCreate:
        Description: ''
        MappingInbound:
            Type: Simple
        MappingOutbound:
            Type: Simple
        Type: V1::SystemAddress::SystemAddressCreate
    SystemAddressGet:
        Description: ''
        MappingInbound:
            Type: Simple
        MappingOutbound:
            Type: Simple
        Type: V1::SystemAddress::SystemAddressGet
    SystemAddressUpdate:
        Description: ''
        MappingInbound:
            Type: Simple
        MappingOutbound:
            Type: Simple
        Type: V1::SystemAddress::SystemAddressUpdate
    SystemAddressDelete:
        Description: ''
        MappingInbound:
            Type: Simple
        MappingOutbound:
            Type: Simple
        Type: V1::SystemAddress::SystemAddressDelete
<<<<<<< HEAD
    SysConfigItemDefinitionSearch:
=======
    GeneralCatalogItemSearch:
>>>>>>> bf73df93
        Description: ''
        MappingInbound:
            Type: Simple
        MappingOutbound:
            Type: Simple
<<<<<<< HEAD
        Type: V1::SysConfig::SysConfigItemDefinitionSearch
    SysConfigItemDefinitionGet:
=======
        Type: V1::GeneralCatalog::GeneralCatalogItemSearch
    GeneralCatalogItemCreate:
>>>>>>> bf73df93
        Description: ''
        MappingInbound:
            Type: Simple
        MappingOutbound:
            Type: Simple
<<<<<<< HEAD
        Type: V1::SysConfig::SysConfigItemDefinitionGet
    SysConfigItemSearch:
=======
        Type: V1::GeneralCatalog::GeneralCatalogItemCreate
    GeneralCatalogItemGet:
>>>>>>> bf73df93
        Description: ''
        MappingInbound:
            Type: Simple
        MappingOutbound:
            Type: Simple
<<<<<<< HEAD
        Type: V1::SysConfig::SysConfigItemSearch
    SysConfigItemGet:
=======
        Type: V1::GeneralCatalog::GeneralCatalogItemGet
    GeneralCatalogItemUpdate:
>>>>>>> bf73df93
        Description: ''
        MappingInbound:
            Type: Simple
        MappingOutbound:
            Type: Simple
<<<<<<< HEAD
        Type: V1::SysConfig::SysConfigItemGet
    SysConfigItemUpdate:
=======
        Type: V1::GeneralCatalog::GeneralCatalogItemUpdate
    GeneralCatalogItemDelete:
>>>>>>> bf73df93
        Description: ''
        MappingInbound:
            Type: Simple
        MappingOutbound:
            Type: Simple
<<<<<<< HEAD
        Type: V1::SysConfig::SysConfigItemUpdate
=======
        Type: V1::GeneralCatalog::GeneralCatalogItemDelete
    GeneralCatalogClassSearch:
        Description: ''
        MappingInbound:
            Type: Simple
        MappingOutbound:
            Type: Simple
        Type: V1::GeneralCatalog::GeneralCatalogClassSearch
    GeneralCatalogClassUpdate:
        Description: ''
        MappingInbound:
            Type: Simple
        MappingOutbound:
            Type: Simple
        Type: V1::GeneralCatalog::GeneralCatalogClassUpdate
>>>>>>> bf73df93

  Transport:
    Config:
      KeepAlive: ''
      MaxLength: '10485760'
      RouteOperationMapping:
        SessionSearch:
          RequestMethod:
          - GET
          Route: /sessions
        SessionCreate:
          RequestMethod:
          - POST
          Route: /sessions
        SessionGet:
          RequestMethod:
          - GET
          Route: /sessions/:Token
        SessionDelete:
          RequestMethod:
          - DELETE
          Route: /sessions/:Token
        SessionGet:
          RequestMethod:
          - GET
          Route: /session
        UserSearch:
          RequestMethod:
          - GET
          Route: /users
        UserCreate:
          RequestMethod:
          - POST
          Route: /users
        UserGet:
          RequestMethod:
          - GET
          Route: /users/:UserID
        UserUpdate:
          RequestMethod:
          - PATCH
          Route: /users/:UserID
        UserGet:
          RequestMethod:
          - GET
          Route: /user
        TicketTypeSearch:
          RequestMethod:
          - GET
          Route: /tickettypes
        TicketTypeCreate:
          RequestMethod:
          - POST
          Route: /tickettypes
        TicketTypeGet:
          RequestMethod:
          - GET
          Route: /tickettypes/:TypeID
        TicketTypeUpdate:
          RequestMethod:
          - PATCH
          Route: /tickettypes/:TypeID
        TicketTypeDelete:
          RequestMethod:
          - DELETE
          Route: /tickettypes/:TypeID
        TicketSearch:
          RequestMethod:
          - GET
          Route: /tickets
        TicketCreate:
          RequestMethod:
          - POST
          Route: /tickets
        TicketGet:
          RequestMethod:
          - GET
          Route: /tickets/:TicketID
        TicketUpdate:
          RequestMethod:
          - PATCH
          Route: /tickets/:TicketID
        TicketDelete:
          RequestMethod:
          - DELETE
          Route: /tickets/:TicketID
        ArticleSearch:
          RequestMethod:
          - GET
          Route: /tickets/:TicketID/articles
        ArticleCreate:
          RequestMethod:
          - POST
          Route: /tickets/:TicketID/articles
        ArticleGet:
          RequestMethod:
          - GET
          Route: /tickets/:TicketID/articles/:ArticleID
        ArticleUpdate:
          RequestMethod:
          - PATCH
          Route: /tickets/:TicketID/articles/:ArticleID
        ArticleDelete:
          RequestMethod:
          - DELETE
          Route: /tickets/:TicketID/articles/:ArticleID
        ArticleAttachmentSearch:
          RequestMethod:
          - GET
          Route: /tickets/:TicketID/articles/:ArticleID/attachments
        ArticleAttachmentCreate:
          RequestMethod:
          - POST
          Route: /tickets/:TicketID/articles/:ArticleID/attachments
        ArticleAttachmentGet:
          RequestMethod:
          - GET
          Route: /tickets/:TicketID/articles/:ArticleID/attachments/:AttachmentID
        ArticleAttachmentUpdate:
          RequestMethod:
          - PATCH
          Route: /tickets/:TicketID/articles/:ArticleID/attachments/:AttachmentID
        ArticleAttachmentDelete:
          RequestMethod:
          - DELETE
          Route: /tickets/:TicketID/articles/:ArticleID/attachments/:AttachmentID
        HistorySearch:
          RequestMethod:
          - GET
          Route: /tickets/:TicketID/history
        HistoryGet:
          RequestMethod:
          - GET
          Route: /tickets/:TicketID/history/:HistoryID
        TicketStateSearch:
          RequestMethod:
          - GET
          Route: /ticketstates
        TicketStateCreate:
          RequestMethod:
          - POST
          Route: /ticketstates
        TicketStateGet:
          RequestMethod:
          - GET
          Route: /ticketstates/:StateID
        TicketStateUpdate:
          RequestMethod:
          - PATCH
          Route: /ticketstates/:StateID
        TicketStateDelete:
          RequestMethod:
          - DELETE
          Route: /ticketstates/:StateID
        PrioritySearch:
          RequestMethod:
          - GET
          Route: /priorities
        PriorityCreate:
          RequestMethod:
          - POST
          Route: /priorities
        PriorityGet:
          RequestMethod:
          - GET
          Route: /priorities/:PriorityID
        PriorityUpdate:
          RequestMethod:
          - PATCH
          Route: /priorities/:PriorityID
        PriorityDelete:
          RequestMethod:
          - DELETE
          Route: /priorities/:PriorityID
        StateTypeSearch:
          RequestMethod:
          - GET
          Route: /statetypes
        StateTypeGet:
          RequestMethod:
          - GET
          Route: /statetypes/:StateTypeID
        ValidSearch:
          RequestMethod:
          - GET
          Route: /valid
        ValidGet:
          RequestMethod:
          - GET
          Route: /valid/:ValidID
        ArticleTypeSearch:
          RequestMethod:
          - GET
          Route: /articletypes
        ArticleTypeGet:
          RequestMethod:
          - GET
          Route: /articletypes/:ArticleTypeID
        GroupSearch:
          RequestMethod:
          - GET
          Route: /groups
        GroupCreate:
          RequestMethod:
          - POST
          Route: /groups
        GroupGet:
          RequestMethod:
          - GET
          Route: /groups/:GroupID
        GroupUpdate:
          RequestMethod:
          - PATCH
          Route: /groups/:GroupID
        GroupDelete:
          RequestMethod:
          - DELETE
          Route: /groups/:GroupID
        AddressBookSearch:
          RequestMethod:
          - GET
          Route: /addressbook
        AddressBookCreate:
          RequestMethod:
          - POST
          Route: /addressbook
        AddressBookGet:
          RequestMethod:
          - GET
          Route: /addressbook/:AddressID
        AddressBookUpdate:
          RequestMethod:
          - PATCH
          Route: /addressbook/:AddressID
        AddressBookDelete:
          RequestMethod:
          - DELETE
          Route: /addressbook/:AddressID
        RoleSearch:
          RequestMethod:
          - GET
          Route: /roles
        RoleCreate:
          RequestMethod:
          - POST
          Route: /roles
        RoleGet:
          RequestMethod:
          - GET
          Route: /roles/:RoleID
        RoleUpdate:
          RequestMethod:
          - PATCH
          Route: /roles/:RoleID
        RoleDelete:
          RequestMethod:
          - DELETE
          Route: /roles/:RoleID
        LockSearch:
          RequestMethod:
          - GET
          Route: /ticketlocks
        LockGet:
          RequestMethod:
          - GET
          Route: /ticketlocks/:LockID
        QueueSearch:
          RequestMethod:
          - GET
          Route: /queues
        QueueCreate:
          RequestMethod:
          - POST
          Route: /queues
        QueueGet:
          RequestMethod:
          - GET
          Route: /queues/:QueueID
        QueueUpdate:
          RequestMethod:
          - PATCH
          Route: /queues/:QueueID
        QueueDelete:
          RequestMethod:
          - DELETE
          Route: /queues/:QueueID
        ServiceSearch:
          RequestMethod:
          - GET
          Route: /services
        ServiceCreate:
          RequestMethod:
          - POST
          Route: /services
        ServiceGet:
          RequestMethod:
          - GET
          Route: /services/:ServiceID
        ServiceUpdate:
          RequestMethod:
          - PATCH
          Route: /services/:ServiceID
        ServiceDelete:
          RequestMethod:
          - DELETE
          Route: /services/:ServiceID
        SLASearch:
          RequestMethod:
          - GET
          Route: /slas
        SLACreate:
          RequestMethod:
          - POST
          Route: /slas
        SLAGet:
          RequestMethod:
          - GET
          Route: /slas/:SLAID
        SLAUpdate:
          RequestMethod:
          - PATCH
          Route: /slas/:SLAID
        SLADelete:
          RequestMethod:
          - DELETE
          Route: /slas/:SLAID
        DynamicFieldTypeSearch:
          RequestMethod:
          - GET
          Route: /dynamicfields/types
        DynamicFieldObjectTypeSearch:
          RequestMethod:
          - GET
          Route: /dynamicfields/objects
        DynamicFieldSearch:
          RequestMethod:
          - GET
          Route: /dynamicfields
        DynamicFieldCreate:
          RequestMethod:
          - POST
          Route: /dynamicfields
        DynamicFieldGet:
          RequestMethod:
          - GET
          Route: /dynamicfields/:DynamicFieldID
        DynamicFieldUpdate:
          RequestMethod:
          - PATCH
          Route: /dynamicfields/:DynamicFieldID
        DynamicFieldDelete:
          RequestMethod:
          - DELETE
          Route: /dynamicfields/:DynamicFieldID
        DynamicFieldConfigGet:
          RequestMethod:
          - GET
          Route: /dynamicfields/:DynamicFieldID/config
        DynamicFieldConfigUpdate:
          RequestMethod:
          - PATCH
          Route: /dynamicfields/:DynamicFieldID/config
        SystemAddressSearch:
          RequestMethod:
          - GET
          Route: /systemaddresses
        SystemAddressCreate:
          RequestMethod:
          - POST
          Route: /systemaddresses
        SystemAddressGet:
          RequestMethod:
          - GET
          Route: /systemaddresses/:SystemAddressID
        SystemAddressUpdate:
          RequestMethod:
          - PATCH
          Route: /systemaddresses/:SystemAddressID
        SystemAddressDelete:
          RequestMethod:
          - DELETE
          Route: /systemaddresses/:SystemAddressID
<<<<<<< HEAD
        SysConfigItemDefinitionSearch:
          RequestMethod:
          - GET
          Route: /sysconfig/definitions
        SysConfigItemDefinitionGet:
          RequestMethod:
          - GET
          Route: /sysconfig/definitions/:SysConfigItemDefinitionID
        SysConfigItemSearch:
          RequestMethod:
          - GET
          Route: /sysconfig
        SysConfigItemGet:
          RequestMethod:
          - GET
          Route: /sysconfig/:SysConfigItemID
        SysConfigItemUpdate:
          RequestMethod:
          - PATCH
          Route: /sysconfig/:SysConfigItemID
=======
        GeneralCatalogItemSearch:
          RequestMethod:
          - GET
          Route: /generalcatalog
        GeneralCatalogItemCreate:
          RequestMethod:
          - POST
          Route: /generalcatalog
        GeneralCatalogItemGet:
          RequestMethod:
          - GET
          Route: /generalcatalog/:GeneralCatalogItemID
        GeneralCatalogItemUpdate:
          RequestMethod:
          - PATCH
          Route: /generalcatalog/:GeneralCatalogItemID
        GeneralCatalogItemDelete:
          RequestMethod:
          - DELETE
          Route: /generalcatalog/:GeneralCatalogItemID
        GeneralCatalogClassSearch:
          RequestMethod:
          - GET
          Route: /generalcatalog/classes
        GeneralCatalogClassUpdate:
          RequestMethod:
          - PATCH
          Route: /generalcatalog/classes/:GeneralCatalogClass
>>>>>>> bf73df93

    Type: HTTP::REST
RemoteSystem: ''
Requester:
  Transport:
    Type: ''<|MERGE_RESOLUTION|>--- conflicted
+++ resolved
@@ -665,83 +665,90 @@
         MappingOutbound:
             Type: Simple
         Type: V1::SystemAddress::SystemAddressDelete
-<<<<<<< HEAD
     SysConfigItemDefinitionSearch:
-=======
-    GeneralCatalogItemSearch:
->>>>>>> bf73df93
-        Description: ''
-        MappingInbound:
-            Type: Simple
-        MappingOutbound:
-            Type: Simple
-<<<<<<< HEAD
+        Description: ''
+        MappingInbound:
+            Type: Simple
+        MappingOutbound:
+            Type: Simple
         Type: V1::SysConfig::SysConfigItemDefinitionSearch
     SysConfigItemDefinitionGet:
-=======
+        Description: ''
+        MappingInbound:
+            Type: Simple
+        MappingOutbound:
+            Type: Simple
+        Type: V1::SysConfig::SysConfigItemDefinitionGet
+    SysConfigItemSearch:
+        Description: ''
+        MappingInbound:
+            Type: Simple
+        MappingOutbound:
+            Type: Simple
+        Type: V1::SysConfig::SysConfigItemSearch
+    SysConfigItemGet:
+        Description: ''
+        MappingInbound:
+            Type: Simple
+        MappingOutbound:
+            Type: Simple
+        Type: V1::SysConfig::SysConfigItemGet
+    SysConfigItemUpdate:
+        Description: ''
+        MappingInbound:
+            Type: Simple
+        MappingOutbound:
+            Type: Simple
+        Type: V1::SysConfig::SysConfigItemUpdate
+    GeneralCatalogClassSearch:
+        Description: ''
+        MappingInbound:
+            Type: Simple
+        MappingOutbound:
+            Type: Simple
+        Type: V1::GeneralCatalog::GeneralCatalogClassSearch
+    GeneralCatalogClassUpdate:
+        Description: ''
+        MappingInbound:
+            Type: Simple
+        MappingOutbound:
+            Type: Simple
+        Type: V1::GeneralCatalog::GeneralCatalogClassUpdate
+    GeneralCatalogItemSearch:
+        Description: ''
+        MappingInbound:
+            Type: Simple
+        MappingOutbound:
+            Type: Simple
         Type: V1::GeneralCatalog::GeneralCatalogItemSearch
     GeneralCatalogItemCreate:
->>>>>>> bf73df93
-        Description: ''
-        MappingInbound:
-            Type: Simple
-        MappingOutbound:
-            Type: Simple
-<<<<<<< HEAD
-        Type: V1::SysConfig::SysConfigItemDefinitionGet
-    SysConfigItemSearch:
-=======
+        Description: ''
+        MappingInbound:
+            Type: Simple
+        MappingOutbound:
+            Type: Simple
         Type: V1::GeneralCatalog::GeneralCatalogItemCreate
     GeneralCatalogItemGet:
->>>>>>> bf73df93
-        Description: ''
-        MappingInbound:
-            Type: Simple
-        MappingOutbound:
-            Type: Simple
-<<<<<<< HEAD
-        Type: V1::SysConfig::SysConfigItemSearch
-    SysConfigItemGet:
-=======
+        Description: ''
+        MappingInbound:
+            Type: Simple
+        MappingOutbound:
+            Type: Simple
         Type: V1::GeneralCatalog::GeneralCatalogItemGet
     GeneralCatalogItemUpdate:
->>>>>>> bf73df93
-        Description: ''
-        MappingInbound:
-            Type: Simple
-        MappingOutbound:
-            Type: Simple
-<<<<<<< HEAD
-        Type: V1::SysConfig::SysConfigItemGet
-    SysConfigItemUpdate:
-=======
+        Description: ''
+        MappingInbound:
+            Type: Simple
+        MappingOutbound:
+            Type: Simple
         Type: V1::GeneralCatalog::GeneralCatalogItemUpdate
     GeneralCatalogItemDelete:
->>>>>>> bf73df93
-        Description: ''
-        MappingInbound:
-            Type: Simple
-        MappingOutbound:
-            Type: Simple
-<<<<<<< HEAD
-        Type: V1::SysConfig::SysConfigItemUpdate
-=======
+        Description: ''
+        MappingInbound:
+            Type: Simple
+        MappingOutbound:
+            Type: Simple
         Type: V1::GeneralCatalog::GeneralCatalogItemDelete
-    GeneralCatalogClassSearch:
-        Description: ''
-        MappingInbound:
-            Type: Simple
-        MappingOutbound:
-            Type: Simple
-        Type: V1::GeneralCatalog::GeneralCatalogClassSearch
-    GeneralCatalogClassUpdate:
-        Description: ''
-        MappingInbound:
-            Type: Simple
-        MappingOutbound:
-            Type: Simple
-        Type: V1::GeneralCatalog::GeneralCatalogClassUpdate
->>>>>>> bf73df93
 
   Transport:
     Config:
@@ -1124,7 +1131,6 @@
           RequestMethod:
           - DELETE
           Route: /systemaddresses/:SystemAddressID
-<<<<<<< HEAD
         SysConfigItemDefinitionSearch:
           RequestMethod:
           - GET
@@ -1145,7 +1151,14 @@
           RequestMethod:
           - PATCH
           Route: /sysconfig/:SysConfigItemID
-=======
+        GeneralCatalogClassSearch:
+          RequestMethod:
+          - GET
+          Route: /generalcatalog/classes
+        GeneralCatalogClassUpdate:
+          RequestMethod:
+          - PATCH
+          Route: /generalcatalog/classes/:GeneralCatalogClass
         GeneralCatalogItemSearch:
           RequestMethod:
           - GET
@@ -1166,15 +1179,6 @@
           RequestMethod:
           - DELETE
           Route: /generalcatalog/:GeneralCatalogItemID
-        GeneralCatalogClassSearch:
-          RequestMethod:
-          - GET
-          Route: /generalcatalog/classes
-        GeneralCatalogClassUpdate:
-          RequestMethod:
-          - PATCH
-          Route: /generalcatalog/classes/:GeneralCatalogClass
->>>>>>> bf73df93
 
     Type: HTTP::REST
 RemoteSystem: ''
