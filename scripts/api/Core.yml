---
Debugger:
  DebugThreshold: debug
  TestMode: 0
Description: KIX Core API
FrameworkVersion: __VERSION__
Provider:
  Operation:
    SessionSearch:
        Description: ''
        MappingInbound:
            Type: Simple
        MappingOutbound:
            Type: Simple
        Type: V1::Session::SessionSearch
    SessionCreate:
        Description: ''
        MappingInbound:
            Type: Simple
        MappingOutbound:
            Type: Simple
        Type: V1::Session::SessionCreate
        NoAuthorizationNeeded: 1
    SessionGet:
        Description: ''
        MappingInbound:
            Type: Simple
        MappingOutbound:
            Type: Simple
        Type: V1::Session::SessionGet
    SessionDelete:
        Description: ''
        MappingInbound:
            Type: Simple
        MappingOutbound:
            Type: Simple
        Type: V1::Session::SessionDelete
    SessionGet:
        Description: ''
        MappingInbound:
            Type: Simple
        MappingOutbound:
            Type: Simple
        Type: V1::Own::SessionGet
    UserSearch:
        Description: ''
        MappingInbound:
            Type: Simple
        MappingOutbound:
            Type: Simple
        Type: V1::User::UserSearch
    UserCreate:
        Description: ''
        MappingInbound:
            Type: Simple
        MappingOutbound:
            Type: Simple
        Type: V1::User::UserCreate
    UserGet:
        Description: ''
        MappingInbound:
            Type: Simple
        MappingOutbound:
            Type: Simple
        Type: V1::User::UserGet
    UserUpdate:
        Description: ''
        MappingInbound:
            Type: Simple
        MappingOutbound:
            Type: Simple
        Type: V1::User::UserUpdate
    UserGet:
        Description: ''
        MappingInbound:
            Type: Simple
        MappingOutbound:
            Type: Simple
        Type: V1::Own::UserGet
    TicketTypeSearch:
        Description: ''
        MappingInbound:
            Type: Simple
        MappingOutbound:
            Type: Simple
        Type: V1::TicketType::TicketTypeSearch
    TicketTypeCreate:
        Description: ''
        MappingInbound:
            Type: Simple
        MappingOutbound:
            Type: Simple
        Type: V1::TicketType::TicketTypeCreate
    TicketTypeGet:
        Description: ''
        MappingInbound:
            Type: Simple
        MappingOutbound:
            Type: Simple
        Type: V1::TicketType::TicketTypeGet
    TicketTypeUpdate:
        Description: ''
        MappingInbound:
            Type: Simple
        MappingOutbound:
            Type: Simple
        Type: V1::TicketType::TicketTypeUpdate
    TicketTypeDelete:
        Description: ''
        MappingInbound:
            Type: Simple
        MappingOutbound:
            Type: Simple
        Type: V1::TicketType::TicketTypeDelete
    TicketSearch:
        Description: ''
        MappingInbound:
            Type: Simple
        MappingOutbound:
            Type: Simple
        Type: V1::Ticket::TicketSearch
    TicketCreate:
        Description: ''
        MappingInbound:
            Type: Simple
        MappingOutbound:
            Type: Simple
        Type: V1::Ticket::TicketCreate
    TicketGet:
        Description: ''
        MappingInbound:
            Type: Simple
        MappingOutbound:
            Type: Simple
        Type: V1::Ticket::TicketGet
    TicketUpdate:
        Description: ''
        MappingInbound:
            Type: Simple
        MappingOutbound:
            Type: Simple
        Type: V1::Ticket::TicketUpdate
    TicketDelete:
        Description: ''
        MappingInbound:
            Type: Simple
        MappingOutbound:
            Type: Simple
        Type: V1::Ticket::TicketDelete
    ArticleSearch:
        Description: ''
        MappingInbound:
            Type: Simple
        MappingOutbound:
            Type: Simple
        Type: V1::Ticket::ArticleSearch
    ArticleCreate:
        Description: ''
        MappingInbound:
            Type: Simple
        MappingOutbound:
            Type: Simple
        Type: V1::Ticket::ArticleCreate
    ArticleGet:
        Description: ''
        MappingInbound:
            Type: Simple
        MappingOutbound:
            Type: Simple
        Type: V1::Ticket::ArticleGet
    ArticleUpdate:
        Description: ''
        MappingInbound:
            Type: Simple
        MappingOutbound:
            Type: Simple
        Type: V1::Ticket::ArticleUpdate
    ArticleDelete:
        Description: ''
        MappingInbound:
            Type: Simple
        MappingOutbound:
            Type: Simple
        Type: V1::Ticket::ArticleDelete
    ArticleAttachmentSearch:
        Description: ''
        MappingInbound:
            Type: Simple
        MappingOutbound:
            Type: Simple
        Type: V1::Ticket::ArticleAttachmentSearch
    ArticleAttachmentCreate:
        Description: ''
        MappingInbound:
            Type: Simple
        MappingOutbound:
            Type: Simple
        Type: V1::Ticket::ArticleAttachmentCreate
    ArticleAttachmentGet:
        Description: ''
        MappingInbound:
            Type: Simple
        MappingOutbound:
            Type: Simple
        Type: V1::Ticket::ArticleAttachmentGet
    ArticleAttachmentUpdate:
        Description: ''
        MappingInbound:
            Type: Simple
        MappingOutbound:
            Type: Simple
        Type: V1::Ticket::ArticleAttachmentUpdate
    ArticleAttachmentDelete:
        Description: ''
        MappingInbound:
            Type: Simple
        MappingOutbound:
            Type: Simple
        Type: V1::Ticket::ArticleAttachmentDelete
    HistorySearch:
        Description: ''
        MappingInbound:
            Type: Simple
        MappingOutbound:
            Type: Simple
        Type: V1::Ticket::HistorySearch
    HistoryGet:
        Description: ''
        MappingInbound:
            Type: Simple
        MappingOutbound:
            Type: Simple
        Type: V1::Ticket::HistoryGet
    TicketStateSearch:
        Description: ''
        MappingInbound:
            Type: Simple
        MappingOutbound:
            Type: Simple
        Type: V1::TicketState::TicketStateSearch
    TicketStateCreate:
        Description: ''
        MappingInbound:
            Type: Simple
        MappingOutbound:
            Type: Simple
        Type: V1::TicketState::TicketStateCreate
    TicketStateGet:
        Description: ''
        MappingInbound:
            Type: Simple
        MappingOutbound:
            Type: Simple
        Type: V1::TicketState::TicketStateGet
    TicketStateUpdate:
        Description: ''
        MappingInbound:
            Type: Simple
        MappingOutbound:
            Type: Simple
        Type: V1::TicketState::TicketStateUpdate
    TicketStateDelete:
        Description: ''
        MappingInbound:
            Type: Simple
        MappingOutbound:
            Type: Simple
        Type: V1::TicketState::TicketStateDelete
    PrioritySearch:
        Description: ''
        MappingInbound:
            Type: Simple
        MappingOutbound:
            Type: Simple
        Type: V1::Priority::PrioritySearch
    PriorityCreate:
        Description: ''
        MappingInbound:
            Type: Simple
        MappingOutbound:
            Type: Simple
        Type: V1::Priority::PriorityCreate
    PriorityGet:
        Description: ''
        MappingInbound:
            Type: Simple
        MappingOutbound:
            Type: Simple
        Type: V1::Priority::PriorityGet
    PriorityUpdate:
        Description: ''
        MappingInbound:
            Type: Simple
        MappingOutbound:
            Type: Simple
        Type: V1::Priority::PriorityUpdate
    PriorityDelete:
        Description: ''
        MappingInbound:
            Type: Simple
        MappingOutbound:
            Type: Simple
        Type: V1::Priority::PriorityDelete
    StateTypeSearch:
        Description: ''
        MappingInbound:
            Type: Simple
        MappingOutbound:
            Type: Simple
        Type: V1::StateType::StateTypeSearch
    StateTypeGet:
        Description: ''
        MappingInbound:
            Type: Simple
        MappingOutbound:
            Type: Simple
        Type: V1::StateType::StateTypeGet
    ValidSearch:
        Description: ''
        MappingInbound:
            Type: Simple
        MappingOutbound:
            Type: Simple
        Type: V1::Valid::ValidSearch
    ValidGet:
        Description: ''
        MappingInbound:
            Type: Simple
        MappingOutbound:
            Type: Simple
        Type: V1::Valid::ValidGet
    ArticleTypeSearch:
        Description: ''
        MappingInbound:
            Type: Simple
        MappingOutbound:
            Type: Simple
        Type: V1::ArticleType::ArticleTypeSearch
    ArticleTypeGet:
        Description: ''
        MappingInbound:
            Type: Simple
        MappingOutbound:
            Type: Simple
        Type: V1::ArticleType::ArticleTypeGet
    GroupSearch:
        Description: ''
        MappingInbound:
            Type: Simple
        MappingOutbound:
            Type: Simple
        Type: V1::Group::GroupSearch
    GroupCreate:
        Description: ''
        MappingInbound:
            Type: Simple
        MappingOutbound:
            Type: Simple
        Type: V1::Group::GroupCreate
    GroupGet:
        Description: ''
        MappingInbound:
            Type: Simple
        MappingOutbound:
            Type: Simple
        Type: V1::Group::GroupGet
    GroupUpdate:
        Description: ''
        MappingInbound:
            Type: Simple
        MappingOutbound:
            Type: Simple
        Type: V1::Group::GroupUpdate
    GroupDelete:
        Description: ''
        MappingInbound:
            Type: Simple
        MappingOutbound:
            Type: Simple
        Type: V1::Group::GroupDelete
    AddressBookSearch:
        Description: ''
        MappingInbound:
            Type: Simple
        MappingOutbound:
            Type: Simple
        Type: V1::AddressBook::AddressBookSearch
    AddressBookCreate:
        Description: ''
        MappingInbound:
            Type: Simple
        MappingOutbound:
            Type: Simple
        Type: V1::AddressBook::AddressBookCreate
    AddressBookGet:
        Description: ''
        MappingInbound:
            Type: Simple
        MappingOutbound:
            Type: Simple
        Type: V1::AddressBook::AddressBookGet
    AddressBookUpdate:
        Description: ''
        MappingInbound:
            Type: Simple
        MappingOutbound:
            Type: Simple
        Type: V1::AddressBook::AddressBookUpdate
    AddressBookDelete:
        Description: ''
        MappingInbound:
            Type: Simple
        MappingOutbound:
            Type: Simple
        Type: V1::AddressBook::AddressBookDelete
    RoleSearch:
        Description: ''
        MappingInbound:
            Type: Simple
        MappingOutbound:
            Type: Simple
        Type: V1::Role::RoleSearch
    RoleCreate:
        Description: ''
        MappingInbound:
            Type: Simple
        MappingOutbound:
            Type: Simple
        Type: V1::Role::RoleCreate
    RoleGet:
        Description: ''
        MappingInbound:
            Type: Simple
        MappingOutbound:
            Type: Simple
        Type: V1::Role::RoleGet
    RoleUpdate:
        Description: ''
        MappingInbound:
            Type: Simple
        MappingOutbound:
            Type: Simple
        Type: V1::Role::RoleUpdate
    RoleDelete:
        Description: ''
        MappingInbound:
            Type: Simple
        MappingOutbound:
            Type: Simple
        Type: V1::Role::RoleDelete
    LockSearch:
        Description: ''
        MappingInbound:
            Type: Simple
        MappingOutbound:
            Type: Simple
        Type: V1::Lock::LockSearch
    LockGet:
        Description: ''
        MappingInbound:
            Type: Simple
        MappingOutbound:
            Type: Simple
        Type: V1::Lock::LockGet
    QueueSearch:
        Description: ''
        MappingInbound:
            Type: Simple
        MappingOutbound:
            Type: Simple
        Type: V1::Queue::QueueSearch
    QueueCreate:
        Description: ''
        MappingInbound:
            Type: Simple
        MappingOutbound:
            Type: Simple
        Type: V1::Queue::QueueCreate
    QueueGet:
        Description: ''
        MappingInbound:
            Type: Simple
        MappingOutbound:
            Type: Simple
        Type: V1::Queue::QueueGet
    QueueUpdate:
        Description: ''
        MappingInbound:
            Type: Simple
        MappingOutbound:
            Type: Simple
        Type: V1::Queue::QueueUpdate
    QueueDelete:
        Description: ''
        MappingInbound:
            Type: Simple
        MappingOutbound:
            Type: Simple
        Type: V1::Queue::QueueDelete
    ServiceSearch:
        Description: ''
        MappingInbound:
            Type: Simple
        MappingOutbound:
            Type: Simple
        Type: V1::Service::ServiceSearch
    ServiceCreate:
        Description: ''
        MappingInbound:
            Type: Simple
        MappingOutbound:
            Type: Simple
        Type: V1::Service::ServiceCreate
    ServiceGet:
        Description: ''
        MappingInbound:
            Type: Simple
        MappingOutbound:
            Type: Simple
        Type: V1::Service::ServiceGet
    ServiceUpdate:
        Description: ''
        MappingInbound:
            Type: Simple
        MappingOutbound:
            Type: Simple
        Type: V1::Service::ServiceUpdate
    ServiceDelete:
        Description: ''
        MappingInbound:
            Type: Simple
        MappingOutbound:
            Type: Simple
        Type: V1::Service::ServiceDelete
    SLASearch:
        Description: ''
        MappingInbound:
            Type: Simple
        MappingOutbound:
            Type: Simple
        Type: V1::SLA::SLASearch
    SLACreate:
        Description: ''
        MappingInbound:
            Type: Simple
        MappingOutbound:
            Type: Simple
        Type: V1::SLA::SLACreate
    SLAGet:
        Description: ''
        MappingInbound:
            Type: Simple
        MappingOutbound:
            Type: Simple
        Type: V1::SLA::SLAGet
    SLAUpdate:
        Description: ''
        MappingInbound:
            Type: Simple
        MappingOutbound:
            Type: Simple
        Type: V1::SLA::SLAUpdate
    SLADelete:
        Description: ''
        MappingInbound:
            Type: Simple
        MappingOutbound:
            Type: Simple
        Type: V1::SLA::SLADelete
    DynamicFieldTypeSearch:
        Description: ''
        MappingInbound:
            Type: Simple
        MappingOutbound:
            Type: Simple
        Type: V1::DynamicField::DynamicFieldTypeSearch
    DynamicFieldObjectTypeSearch:
        Description: ''
        MappingInbound:
            Type: Simple
        MappingOutbound:
            Type: Simple
        Type: V1::DynamicField::DynamicFieldObjectTypeSearch
    DynamicFieldSearch:
        Description: ''
        MappingInbound:
            Type: Simple
        MappingOutbound:
            Type: Simple
        Type: V1::DynamicField::DynamicFieldSearch
    DynamicFieldCreate:
        Description: ''
        MappingInbound:
            Type: Simple
        MappingOutbound:
            Type: Simple
        Type: V1::DynamicField::DynamicFieldCreate
    DynamicFieldGet:
        Description: ''
        MappingInbound:
            Type: Simple
        MappingOutbound:
            Type: Simple
        Type: V1::DynamicField::DynamicFieldGet
    DynamicFieldUpdate:
        Description: ''
        MappingInbound:
            Type: Simple
        MappingOutbound:
            Type: Simple
        Type: V1::DynamicField::DynamicFieldUpdate
    DynamicFieldDelete:
        Description: ''
        MappingInbound:
            Type: Simple
        MappingOutbound:
            Type: Simple
        Type: V1::DynamicField::DynamicFieldDelete
    DynamicFieldConfigGet:
        Description: ''
        MappingInbound:
            Type: Simple
        MappingOutbound:
            Type: Simple
        Type: V1::DynamicField::DynamicFieldConfigGet
    DynamicFieldConfigUpdate:
        Description: ''
        MappingInbound:
            Type: Simple
        MappingOutbound:
            Type: Simple
        Type: V1::DynamicField::DynamicFieldConfigUpdate
    SystemAddressSearch:
        Description: ''
        MappingInbound:
            Type: Simple
        MappingOutbound:
            Type: Simple
        Type: V1::SystemAddress::SystemAddressSearch
    SystemAddressCreate:
        Description: ''
        MappingInbound:
            Type: Simple
        MappingOutbound:
            Type: Simple
        Type: V1::SystemAddress::SystemAddressCreate
    SystemAddressGet:
        Description: ''
        MappingInbound:
            Type: Simple
        MappingOutbound:
            Type: Simple
        Type: V1::SystemAddress::SystemAddressGet
    SystemAddressUpdate:
        Description: ''
        MappingInbound:
            Type: Simple
        MappingOutbound:
            Type: Simple
        Type: V1::SystemAddress::SystemAddressUpdate
    SystemAddressDelete:
        Description: ''
        MappingInbound:
            Type: Simple
        MappingOutbound:
            Type: Simple
        Type: V1::SystemAddress::SystemAddressDelete
    SysConfigItemDefinitionSearch:
        Description: ''
        MappingInbound:
            Type: Simple
        MappingOutbound:
            Type: Simple
        Type: V1::SysConfig::SysConfigItemDefinitionSearch
    SysConfigItemDefinitionGet:
        Description: ''
        MappingInbound:
            Type: Simple
        MappingOutbound:
            Type: Simple
        Type: V1::SysConfig::SysConfigItemDefinitionGet
    SysConfigItemSearch:
        Description: ''
        MappingInbound:
            Type: Simple
        MappingOutbound:
            Type: Simple
        Type: V1::SysConfig::SysConfigItemSearch
    SysConfigItemGet:
        Description: ''
        MappingInbound:
            Type: Simple
        MappingOutbound:
            Type: Simple
        Type: V1::SysConfig::SysConfigItemGet
    SysConfigItemUpdate:
        Description: ''
        MappingInbound:
            Type: Simple
        MappingOutbound:
            Type: Simple
        Type: V1::SysConfig::SysConfigItemUpdate
<<<<<<< HEAD
    GeneralCatalogClassSearch:
=======
    ContactSourceSearch:
>>>>>>> 4723e770
        Description: ''
        MappingInbound:
            Type: Simple
        MappingOutbound:
            Type: Simple
<<<<<<< HEAD
        Type: V1::GeneralCatalog::GeneralCatalogClassSearch
    GeneralCatalogClassUpdate:
=======
        Type: V1::Contact::ContactSourceSearch
    ContactSearch:
>>>>>>> 4723e770
        Description: ''
        MappingInbound:
            Type: Simple
        MappingOutbound:
            Type: Simple
<<<<<<< HEAD
        Type: V1::GeneralCatalog::GeneralCatalogClassUpdate
    GeneralCatalogItemSearch:
=======
        Type: V1::Contact::ContactSearch
    ContactCreate:
>>>>>>> 4723e770
        Description: ''
        MappingInbound:
            Type: Simple
        MappingOutbound:
            Type: Simple
<<<<<<< HEAD
        Type: V1::GeneralCatalog::GeneralCatalogItemSearch
    GeneralCatalogItemCreate:
=======
        Type: V1::Contact::ContactCreate
    ContactGet:
>>>>>>> 4723e770
        Description: ''
        MappingInbound:
            Type: Simple
        MappingOutbound:
            Type: Simple
<<<<<<< HEAD
        Type: V1::GeneralCatalog::GeneralCatalogItemCreate
    GeneralCatalogItemGet:
=======
        Type: V1::Contact::ContactGet
    ContactUpdate:
>>>>>>> 4723e770
        Description: ''
        MappingInbound:
            Type: Simple
        MappingOutbound:
            Type: Simple
<<<<<<< HEAD
        Type: V1::GeneralCatalog::GeneralCatalogItemGet
    GeneralCatalogItemUpdate:
        Description: ''
        MappingInbound:
            Type: Simple
        MappingOutbound:
            Type: Simple
        Type: V1::GeneralCatalog::GeneralCatalogItemUpdate
    GeneralCatalogItemDelete:
        Description: ''
        MappingInbound:
            Type: Simple
        MappingOutbound:
            Type: Simple
        Type: V1::GeneralCatalog::GeneralCatalogItemDelete
=======
        Type: V1::Contact::ContactUpdate
>>>>>>> 4723e770

  Transport:
    Config:
      KeepAlive: ''
      MaxLength: '10485760'
      RouteOperationMapping:
        SessionSearch:
          RequestMethod:
          - GET
          Route: /sessions
        SessionCreate:
          RequestMethod:
          - POST
          Route: /sessions
        SessionGet:
          RequestMethod:
          - GET
          Route: /sessions/:Token
        SessionDelete:
          RequestMethod:
          - DELETE
          Route: /sessions/:Token
        SessionGet:
          RequestMethod:
          - GET
          Route: /session
        UserSearch:
          RequestMethod:
          - GET
          Route: /users
        UserCreate:
          RequestMethod:
          - POST
          Route: /users
        UserGet:
          RequestMethod:
          - GET
          Route: /users/:UserID
        UserUpdate:
          RequestMethod:
          - PATCH
          Route: /users/:UserID
        UserGet:
          RequestMethod:
          - GET
          Route: /user
        TicketTypeSearch:
          RequestMethod:
          - GET
          Route: /tickettypes
        TicketTypeCreate:
          RequestMethod:
          - POST
          Route: /tickettypes
        TicketTypeGet:
          RequestMethod:
          - GET
          Route: /tickettypes/:TypeID
        TicketTypeUpdate:
          RequestMethod:
          - PATCH
          Route: /tickettypes/:TypeID
        TicketTypeDelete:
          RequestMethod:
          - DELETE
          Route: /tickettypes/:TypeID
        TicketSearch:
          RequestMethod:
          - GET
          Route: /tickets
        TicketCreate:
          RequestMethod:
          - POST
          Route: /tickets
        TicketGet:
          RequestMethod:
          - GET
          Route: /tickets/:TicketID
        TicketUpdate:
          RequestMethod:
          - PATCH
          Route: /tickets/:TicketID
        TicketDelete:
          RequestMethod:
          - DELETE
          Route: /tickets/:TicketID
        ArticleSearch:
          RequestMethod:
          - GET
          Route: /tickets/:TicketID/articles
        ArticleCreate:
          RequestMethod:
          - POST
          Route: /tickets/:TicketID/articles
        ArticleGet:
          RequestMethod:
          - GET
          Route: /tickets/:TicketID/articles/:ArticleID
        ArticleUpdate:
          RequestMethod:
          - PATCH
          Route: /tickets/:TicketID/articles/:ArticleID
        ArticleDelete:
          RequestMethod:
          - DELETE
          Route: /tickets/:TicketID/articles/:ArticleID
        ArticleAttachmentSearch:
          RequestMethod:
          - GET
          Route: /tickets/:TicketID/articles/:ArticleID/attachments
        ArticleAttachmentCreate:
          RequestMethod:
          - POST
          Route: /tickets/:TicketID/articles/:ArticleID/attachments
        ArticleAttachmentGet:
          RequestMethod:
          - GET
          Route: /tickets/:TicketID/articles/:ArticleID/attachments/:AttachmentID
        ArticleAttachmentUpdate:
          RequestMethod:
          - PATCH
          Route: /tickets/:TicketID/articles/:ArticleID/attachments/:AttachmentID
        ArticleAttachmentDelete:
          RequestMethod:
          - DELETE
          Route: /tickets/:TicketID/articles/:ArticleID/attachments/:AttachmentID
        HistorySearch:
          RequestMethod:
          - GET
          Route: /tickets/:TicketID/history
        HistoryGet:
          RequestMethod:
          - GET
          Route: /tickets/:TicketID/history/:HistoryID
        TicketStateSearch:
          RequestMethod:
          - GET
          Route: /ticketstates
        TicketStateCreate:
          RequestMethod:
          - POST
          Route: /ticketstates
        TicketStateGet:
          RequestMethod:
          - GET
          Route: /ticketstates/:StateID
        TicketStateUpdate:
          RequestMethod:
          - PATCH
          Route: /ticketstates/:StateID
        TicketStateDelete:
          RequestMethod:
          - DELETE
          Route: /ticketstates/:StateID
        PrioritySearch:
          RequestMethod:
          - GET
          Route: /priorities
        PriorityCreate:
          RequestMethod:
          - POST
          Route: /priorities
        PriorityGet:
          RequestMethod:
          - GET
          Route: /priorities/:PriorityID
        PriorityUpdate:
          RequestMethod:
          - PATCH
          Route: /priorities/:PriorityID
        PriorityDelete:
          RequestMethod:
          - DELETE
          Route: /priorities/:PriorityID
        StateTypeSearch:
          RequestMethod:
          - GET
          Route: /statetypes
        StateTypeGet:
          RequestMethod:
          - GET
          Route: /statetypes/:StateTypeID
        ValidSearch:
          RequestMethod:
          - GET
          Route: /valid
        ValidGet:
          RequestMethod:
          - GET
          Route: /valid/:ValidID
        ArticleTypeSearch:
          RequestMethod:
          - GET
          Route: /articletypes
        ArticleTypeGet:
          RequestMethod:
          - GET
          Route: /articletypes/:ArticleTypeID
        GroupSearch:
          RequestMethod:
          - GET
          Route: /groups
        GroupCreate:
          RequestMethod:
          - POST
          Route: /groups
        GroupGet:
          RequestMethod:
          - GET
          Route: /groups/:GroupID
        GroupUpdate:
          RequestMethod:
          - PATCH
          Route: /groups/:GroupID
        GroupDelete:
          RequestMethod:
          - DELETE
          Route: /groups/:GroupID
        AddressBookSearch:
          RequestMethod:
          - GET
          Route: /addressbook
        AddressBookCreate:
          RequestMethod:
          - POST
          Route: /addressbook
        AddressBookGet:
          RequestMethod:
          - GET
          Route: /addressbook/:AddressID
        AddressBookUpdate:
          RequestMethod:
          - PATCH
          Route: /addressbook/:AddressID
        AddressBookDelete:
          RequestMethod:
          - DELETE
          Route: /addressbook/:AddressID
        RoleSearch:
          RequestMethod:
          - GET
          Route: /roles
        RoleCreate:
          RequestMethod:
          - POST
          Route: /roles
        RoleGet:
          RequestMethod:
          - GET
          Route: /roles/:RoleID
        RoleUpdate:
          RequestMethod:
          - PATCH
          Route: /roles/:RoleID
        RoleDelete:
          RequestMethod:
          - DELETE
          Route: /roles/:RoleID
        LockSearch:
          RequestMethod:
          - GET
          Route: /ticketlocks
        LockGet:
          RequestMethod:
          - GET
          Route: /ticketlocks/:LockID
        QueueSearch:
          RequestMethod:
          - GET
          Route: /queues
        QueueCreate:
          RequestMethod:
          - POST
          Route: /queues
        QueueGet:
          RequestMethod:
          - GET
          Route: /queues/:QueueID
        QueueUpdate:
          RequestMethod:
          - PATCH
          Route: /queues/:QueueID
        QueueDelete:
          RequestMethod:
          - DELETE
          Route: /queues/:QueueID
        ServiceSearch:
          RequestMethod:
          - GET
          Route: /services
        ServiceCreate:
          RequestMethod:
          - POST
          Route: /services
        ServiceGet:
          RequestMethod:
          - GET
          Route: /services/:ServiceID
        ServiceUpdate:
          RequestMethod:
          - PATCH
          Route: /services/:ServiceID
        ServiceDelete:
          RequestMethod:
          - DELETE
          Route: /services/:ServiceID
        SLASearch:
          RequestMethod:
          - GET
          Route: /slas
        SLACreate:
          RequestMethod:
          - POST
          Route: /slas
        SLAGet:
          RequestMethod:
          - GET
          Route: /slas/:SLAID
        SLAUpdate:
          RequestMethod:
          - PATCH
          Route: /slas/:SLAID
        SLADelete:
          RequestMethod:
          - DELETE
          Route: /slas/:SLAID
        DynamicFieldTypeSearch:
          RequestMethod:
          - GET
          Route: /dynamicfields/types
        DynamicFieldObjectTypeSearch:
          RequestMethod:
          - GET
          Route: /dynamicfields/objects
        DynamicFieldSearch:
          RequestMethod:
          - GET
          Route: /dynamicfields
        DynamicFieldCreate:
          RequestMethod:
          - POST
          Route: /dynamicfields
        DynamicFieldGet:
          RequestMethod:
          - GET
          Route: /dynamicfields/:DynamicFieldID
        DynamicFieldUpdate:
          RequestMethod:
          - PATCH
          Route: /dynamicfields/:DynamicFieldID
        DynamicFieldDelete:
          RequestMethod:
          - DELETE
          Route: /dynamicfields/:DynamicFieldID
        DynamicFieldConfigGet:
          RequestMethod:
          - GET
          Route: /dynamicfields/:DynamicFieldID/config
        DynamicFieldConfigUpdate:
          RequestMethod:
          - PATCH
          Route: /dynamicfields/:DynamicFieldID/config
        SystemAddressSearch:
          RequestMethod:
          - GET
          Route: /systemaddresses
        SystemAddressCreate:
          RequestMethod:
          - POST
          Route: /systemaddresses
        SystemAddressGet:
          RequestMethod:
          - GET
          Route: /systemaddresses/:SystemAddressID
        SystemAddressUpdate:
          RequestMethod:
          - PATCH
          Route: /systemaddresses/:SystemAddressID
        SystemAddressDelete:
          RequestMethod:
          - DELETE
          Route: /systemaddresses/:SystemAddressID
        SysConfigItemDefinitionSearch:
          RequestMethod:
          - GET
          Route: /sysconfig/definitions
        SysConfigItemDefinitionGet:
          RequestMethod:
          - GET
          Route: /sysconfig/definitions/:SysConfigItemDefinitionID
        SysConfigItemSearch:
          RequestMethod:
          - GET
          Route: /sysconfig
        SysConfigItemGet:
          RequestMethod:
          - GET
          Route: /sysconfig/:SysConfigItemID
        SysConfigItemUpdate:
          RequestMethod:
          - PATCH
          Route: /sysconfig/:SysConfigItemID
<<<<<<< HEAD
        GeneralCatalogClassSearch:
          RequestMethod:
          - GET
          Route: /generalcatalog/classes
        GeneralCatalogClassUpdate:
          RequestMethod:
          - PATCH
          Route: /generalcatalog/classes/:GeneralCatalogClass
        GeneralCatalogItemSearch:
          RequestMethod:
          - GET
          Route: /generalcatalog
        GeneralCatalogItemCreate:
          RequestMethod:
          - POST
          Route: /generalcatalog
        GeneralCatalogItemGet:
          RequestMethod:
          - GET
          Route: /generalcatalog/:GeneralCatalogItemID
        GeneralCatalogItemUpdate:
          RequestMethod:
          - PATCH
          Route: /generalcatalog/:GeneralCatalogItemID
        GeneralCatalogItemDelete:
          RequestMethod:
          - DELETE
          Route: /generalcatalog/:GeneralCatalogItemID
=======
        ContactSourceSearch:
          RequestMethod:
          - GET
          Route: /contacts/sources
        ContactSearch:
          RequestMethod:
          - GET
          Route: /contacts
        ContactCreate:
          RequestMethod:
          - POST
          Route: /contacts
        ContactGet:
          RequestMethod:
          - GET
          Route: /contacts/:ContactID
        ContactUpdate:
          RequestMethod:
          - PATCH
          Route: /contacts/:ContactID
>>>>>>> 4723e770

    Type: HTTP::REST
RemoteSystem: ''
Requester:
  Transport:
    Type: ''<|MERGE_RESOLUTION|>--- conflicted
+++ resolved
@@ -700,83 +700,111 @@
         MappingOutbound:
             Type: Simple
         Type: V1::SysConfig::SysConfigItemUpdate
-<<<<<<< HEAD
+    :
+        Description: ''
+        MappingInbound:
+            Type: Simple
+        MappingOutbound:
+            Type: Simple
+        Type: 
     GeneralCatalogClassSearch:
-=======
-    ContactSourceSearch:
->>>>>>> 4723e770
-        Description: ''
-        MappingInbound:
-            Type: Simple
-        MappingOutbound:
-            Type: Simple
-<<<<<<< HEAD
+        Description: ''
+        MappingInbound:
+            Type: Simple
+        MappingOutbound:
+            Type: Simple
         Type: V1::GeneralCatalog::GeneralCatalogClassSearch
     GeneralCatalogClassUpdate:
-=======
+        Description: ''
+        MappingInbound:
+            Type: Simple
+        MappingOutbound:
+            Type: Simple
+        Type: V1::GeneralCatalog::GeneralCatalogClassUpdate
+    GeneralCatalogItemSearch:
+        Description: ''
+        MappingInbound:
+            Type: Simple
+        MappingOutbound:
+            Type: Simple
+        Type: V1::GeneralCatalog::GeneralCatalogItemSearch
+    GeneralCatalogItemCreate:
+        Description: ''
+        MappingInbound:
+            Type: Simple
+        MappingOutbound:
+            Type: Simple
+        Type: V1::GeneralCatalog::GeneralCatalogItemCreate
+    GeneralCatalogItemGet:
+        Description: ''
+        MappingInbound:
+            Type: Simple
+        MappingOutbound:
+            Type: Simple
+        Type: V1::GeneralCatalog::GeneralCatalogItemGet
+    GeneralCatalogItemUpdate:
+        Description: ''
+        MappingInbound:
+            Type: Simple
+        MappingOutbound:
+            Type: Simple
+        Type: V1::GeneralCatalog::GeneralCatalogItemUpdate
+    GeneralCatalogItemDelete:
+        Description: ''
+        MappingInbound:
+            Type: Simple
+        MappingOutbound:
+            Type: Simple
+        Type: V1::GeneralCatalog::GeneralCatalogItemDelete
+    :
+        Description: ''
+        MappingInbound:
+            Type: Simple
+        MappingOutbound:
+            Type: Simple
+        Type: 
+    ContactSourceSearch:
+        Description: ''
+        MappingInbound:
+            Type: Simple
+        MappingOutbound:
+            Type: Simple
         Type: V1::Contact::ContactSourceSearch
     ContactSearch:
->>>>>>> 4723e770
-        Description: ''
-        MappingInbound:
-            Type: Simple
-        MappingOutbound:
-            Type: Simple
-<<<<<<< HEAD
-        Type: V1::GeneralCatalog::GeneralCatalogClassUpdate
-    GeneralCatalogItemSearch:
-=======
+        Description: ''
+        MappingInbound:
+            Type: Simple
+        MappingOutbound:
+            Type: Simple
         Type: V1::Contact::ContactSearch
     ContactCreate:
->>>>>>> 4723e770
-        Description: ''
-        MappingInbound:
-            Type: Simple
-        MappingOutbound:
-            Type: Simple
-<<<<<<< HEAD
-        Type: V1::GeneralCatalog::GeneralCatalogItemSearch
-    GeneralCatalogItemCreate:
-=======
+        Description: ''
+        MappingInbound:
+            Type: Simple
+        MappingOutbound:
+            Type: Simple
         Type: V1::Contact::ContactCreate
     ContactGet:
->>>>>>> 4723e770
-        Description: ''
-        MappingInbound:
-            Type: Simple
-        MappingOutbound:
-            Type: Simple
-<<<<<<< HEAD
-        Type: V1::GeneralCatalog::GeneralCatalogItemCreate
-    GeneralCatalogItemGet:
-=======
+        Description: ''
+        MappingInbound:
+            Type: Simple
+        MappingOutbound:
+            Type: Simple
         Type: V1::Contact::ContactGet
     ContactUpdate:
->>>>>>> 4723e770
-        Description: ''
-        MappingInbound:
-            Type: Simple
-        MappingOutbound:
-            Type: Simple
-<<<<<<< HEAD
-        Type: V1::GeneralCatalog::GeneralCatalogItemGet
-    GeneralCatalogItemUpdate:
-        Description: ''
-        MappingInbound:
-            Type: Simple
-        MappingOutbound:
-            Type: Simple
-        Type: V1::GeneralCatalog::GeneralCatalogItemUpdate
-    GeneralCatalogItemDelete:
-        Description: ''
-        MappingInbound:
-            Type: Simple
-        MappingOutbound:
-            Type: Simple
-        Type: V1::GeneralCatalog::GeneralCatalogItemDelete
-=======
+        Description: ''
+        MappingInbound:
+            Type: Simple
+        MappingOutbound:
+            Type: Simple
         Type: V1::Contact::ContactUpdate
->>>>>>> 4723e770
+    :
+        Description: ''
+        MappingInbound:
+            Type: Simple
+        MappingOutbound:
+            Type: Simple
+        Type: 
 
   Transport:
     Config:
@@ -1179,7 +1207,10 @@
           RequestMethod:
           - PATCH
           Route: /sysconfig/:SysConfigItemID
-<<<<<<< HEAD
+        :
+          RequestMethod:
+          - 
+          Route: <<<<<<< HEAD
         GeneralCatalogClassSearch:
           RequestMethod:
           - GET
@@ -1208,7 +1239,10 @@
           RequestMethod:
           - DELETE
           Route: /generalcatalog/:GeneralCatalogItemID
-=======
+        :
+          RequestMethod:
+          - 
+          Route: =======
         ContactSourceSearch:
           RequestMethod:
           - GET
@@ -1229,7 +1263,10 @@
           RequestMethod:
           - PATCH
           Route: /contacts/:ContactID
->>>>>>> 4723e770
+        :
+          RequestMethod:
+          - 
+          Route: >>>>>>> 58-contact-operations
 
     Type: HTTP::REST
 RemoteSystem: ''
